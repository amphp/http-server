<?php

namespace Amp\Http\Server\Driver;

use Amp\ByteStream\IteratorStream;
use Amp\Coroutine;
use Amp\Deferred;
use Amp\Emitter;
use Amp\Http\InvalidHeaderException;
use Amp\Http\Message;
use Amp\Http\Rfc7230;
use Amp\Http\Server\ClientException;
use Amp\Http\Server\ErrorHandler;
use Amp\Http\Server\Options;
use Amp\Http\Server\Request;
use Amp\Http\Server\RequestBody;
use Amp\Http\Server\Response;
use Amp\Http\Server\Trailers;
use Amp\Http\Status;
use Amp\Promise;
use Amp\TimeoutException;
use League\Uri;
use Psr\Log\LoggerInterface as PsrLogger;
use function Amp\call;
use function Amp\Http\formatDateHeader;

final class Http1Driver implements HttpDriver
{
    /** @var Http2Driver|null */
    private $http2;

    /** @var Client */
    private $client;

    /** @var Options */
    private $options;

    /** @var PsrLogger */
    private $logger;

    /** @var Emitter|null */
    private $bodyEmitter;

    /** @var Promise|null */
    private $pendingResponse;

    /** @var callable */
    private $onMessage;

    /** @var callable */
    private $write;

    /** @var ErrorHandler */
    private $errorHandler;

    /** @var Promise|null */
    private $lastWrite;

    /** @var bool */
    private $stopping = false;

    public function __construct(Options $options, ErrorHandler $errorHandler, PsrLogger $logger)
    {
        $this->options = $options;
        $this->errorHandler = $errorHandler;
        $this->logger = $logger;
    }

    /** {@inheritdoc} */
    public function setup(Client $client, callable $onMessage, callable $write): \Generator
    {
        \assert(!$this->client, "The driver has already been setup");

        $this->client = $client;
        $this->onMessage = $onMessage;
        $this->write = $write;

        return $this->parser();
    }

    /**
     * {@inheritdoc}
     *
     * Selects HTTP/2 or HTTP/1.x writer depending on connection status.
     */
    public function write(Request $request, Response $response): Promise
    {
        if ($this->http2) {
            return $this->http2->write($request, $response);
        }

        return $this->lastWrite = new Coroutine($this->send($response, $request));
    }

    public function getPendingRequestCount(): int
    {
        if ($this->bodyEmitter) {
            return 1;
        }

        if ($this->http2) {
            return $this->http2->getPendingRequestCount();
        }

        return 0;
    }

    public function stop(): Promise
    {
        $this->stopping = true;

        return call(function () {
            if ($this->pendingResponse) {
                yield $this->pendingResponse;
            }

            if ($this->lastWrite) {
                yield $this->lastWrite;
            }
        });
    }

    private function updateTimeout(): void
    {
        $this->client->updateExpirationTime(\time() + $this->options->getHttp1Timeout());
    }

    /**
     * HTTP/1.x response writer.
     *
     * @param \Amp\Http\Server\Response     $response
     * @param \Amp\Http\Server\Request|null $request
     *
     * @return \Generator
     */
    private function send(Response $response, Request $request = null): \Generator
    {
        \assert($this->client, "The driver has not been setup; call setup first");

        if ($this->lastWrite) {
            yield $this->lastWrite; // Prevent writing another response until the first is finished.
        }

        $this->updateTimeout();

        $shouldClose = false;

        $protocol = $request !== null ? $request->getProtocolVersion() : "1.0";

        $status = $response->getStatus();
        $reason = $response->getReason();

        $headers = $this->filter($response, $protocol, $request ? $request->getHeaderArray("connection") : []);

        $trailers = $response->getTrailers();

        if ($trailers !== null && !isset($headers["trailer"]) && ($fields = $trailers->getFields())) {
            $headers["trailer"] = [\implode(", ", $fields)];
        }

        $chunked = (!isset($headers["content-length"]) || $trailers !== null)
            && $protocol === "1.1"
            && $status >= Status::OK;

        if (!empty($headers["connection"])) {
            foreach ($headers["connection"] as $connection) {
                if (\strcasecmp($connection, "close") === 0) {
                    $chunked = false;
                    $shouldClose = true;
                }
            }
        }

        if ($chunked) {
            $headers["transfer-encoding"] = ["chunked"];
        }

        $buffer = "HTTP/{$protocol} {$status} {$reason}\r\n";
        $buffer .= Rfc7230::formatHeaders($headers);
        $buffer .= "\r\n";

        if ($request !== null && $request->getMethod() === "HEAD") {
            yield ($this->write)($buffer, $shouldClose);
            return;
        }

        $chunk = ""; // Required for the finally, not directly overwritten, even if your IDE says otherwise.
        $body = $response->getBody();
        $streamThreshold = $this->options->getStreamThreshold();

        try {
            $readPromise = $body->read();

            while (true) {
                try {
                    if ($buffer !== "") {
                        $chunk = yield Promise\timeout($readPromise, 100);
                    } else {
                        $chunk = yield $readPromise;
                    }

                    if ($chunk === null) {
                        break;
                    }

                    $readPromise = $body->read(); // directly start new read
                } catch (TimeoutException $e) {
                    goto flush;
                }

                $length = \strlen($chunk);

                if ($length === 0) {
                    continue;
                }

                if ($chunked) {
                    $chunk = \sprintf("%x\r\n%s\r\n", $length, $chunk);
                }

                $buffer .= $chunk;

                if (\strlen($buffer) < $streamThreshold) {
                    continue;
                }

                flush:

                // Initially the buffer won't be empty and contains the headers.
                // We save a separate write or the headers here.
                $promise = ($this->write)($buffer);

                $buffer = $chunk = ""; // Don't use null here, because of the finally

                $this->updateTimeout();

                yield $promise;
            }

            if ($chunked) {
                $buffer .= "0\r\n";

                if ($trailers !== null) {
                    $trailers = yield $trailers->await();
                    \assert($trailers instanceof Message);
                    $buffer .= Rfc7230::formatHeaders($trailers->getHeaders());
                }

                $buffer .= "\r\n";
            }

            if ($buffer !== "" || $shouldClose) {
                $this->updateTimeout();
                yield ($this->write)($buffer, $shouldClose);
            }
        } catch (ClientException $exception) {
            return; // Client will be closed in finally.
        } finally {
            if ($chunk !== null) {
                $this->client->close();
            }
        }
    }

    private function parser(): \Generator
    {
        $maxHeaderSize = $this->options->getHeaderSizeLimit();
        $parser = null;

        $this->updateTimeout();

        $buffer = yield;

        try {
            do {
                if ($parser !== null) { // May be set from upgrade request or receive of PRI * HTTP/2.0 request.
                    /** @var \Generator $parser */
                    yield from $parser; // Yield from HTTP/2 parser for duration of connection.
                    return;
                }

                $contentLength = null;
                $isChunked = false;

                do {
                    if ($this->stopping) {
                        // Yielding an unresolved promise prevents further data from being read.
                        yield (new Deferred)->promise();
                    }

                    $buffer = \ltrim($buffer, "\r\n");

                    if ($headerPos = \strpos($buffer, "\r\n\r\n")) {
                        $rawHeaders = \substr($buffer, 0, $headerPos + 2);
                        $buffer = (string) \substr($buffer, $headerPos + 4);
                        break;
                    }

                    if (\strlen($buffer) > $maxHeaderSize) {
                        throw new ClientException(
                            $this->client,
                            "Bad Request: header size violation",
                            Status::REQUEST_HEADER_FIELDS_TOO_LARGE
                        );
                    }

                    $buffer .= yield;
                } while (true);

                $startLineEndPos = \strpos($rawHeaders, "\r\n");
                $startLine = \substr($rawHeaders, 0, $startLineEndPos);
                $rawHeaders = \substr($rawHeaders, $startLineEndPos + 2);

                if (!\preg_match("/^([A-Z]+) (\S+) HTTP\/(\d+(?:\.\d+)?)$/i", $startLine, $matches)) {
                    throw new ClientException($this->client, "Bad Request: invalid request line", Status::BAD_REQUEST);
                }

                [, $method, $target, $protocol] = $matches;

                if ($protocol !== "1.1" && $protocol !== "1.0") {
                    if ($protocol === "2.0" && $this->options->isHttp2UpgradeAllowed()) {
                        // Internal upgrade to HTTP/2.
                        $this->http2 = new Http2Driver($this->options, $this->logger);
                        $parser = $this->http2->setup($this->client, $this->onMessage, $this->write);

                        $parser->send("$startLine\r\n$rawHeaders\r\n$buffer");
                        continue; // Yield from the above parser immediately.
                    }

                    throw new ClientException(
                        $this->client,
                        "Unsupported version {$protocol}",
                        Status::HTTP_VERSION_NOT_SUPPORTED
                    );
                }

                if (!$rawHeaders) {
                    throw new ClientException($this->client, "Bad Request: missing host header", Status::BAD_REQUEST);
                }

                try {
                    if ($protocol === "1.0") {
                        // Header folding is deprecated for HTTP/1.1, but allowed in HTTP/1.0
                        $rawHeaders = \preg_replace(Rfc7230::HEADER_FOLD_REGEX, ' ', $rawHeaders);
                    }

                    $headers = Rfc7230::parseHeaders($rawHeaders);
                } catch (InvalidHeaderException $e) {
                    throw new ClientException(
                        $this->client,
                        "Bad Request: " . $e->getMessage(),
                        Status::BAD_REQUEST
                    );
                }

                if (isset($contentLength["content-length"][1])) {
                    throw new ClientException(
                        $this->client,
                        "Bad Request: multiple content-length headers",
                        Status::BAD_REQUEST
                    );
                }

                $contentLength = $headers["content-length"][0] ?? null;
                if ($contentLength !== null) {
                    if (!\preg_match("/^(?:0|[1-9][0-9]*)$/", $contentLength)) {
                        throw new ClientException(
                            $this->client,
                            "Bad Request: invalid content length",
                            Status::BAD_REQUEST
                        );
                    }

                    $contentLength = (int) $contentLength;
                }

                if (isset($headers["transfer-encoding"])) {
                    $value = \strtolower(\implode(', ', $headers["transfer-encoding"]));
                    if (!($isChunked = $value === "chunked") && $value !== "identity") {
                        throw new ClientException(
                            $this->client,
                            "Bad Request: unsupported transfer-encoding",
                            Status::BAD_REQUEST
                        );
                    }
                }

                if (!isset($headers["host"][0])) {
                    throw new ClientException($this->client, "Bad Request: missing host header", Status::BAD_REQUEST);
                }

                if (isset($headers["host"][1])) {
                    throw new ClientException($this->client, "Bad Request: multiple host headers", Status::BAD_REQUEST);
                }

                if (!\preg_match("#^([A-Z\d\.\-]+|\[[\d:]+\])(?::([1-9]\d*))?$#i", $headers["host"][0], $matches)) {
                    throw new ClientException($this->client, "Bad Request: invalid host header", Status::BAD_REQUEST);
                }

                $host = $matches[1];
                $port = isset($matches[2]) ? (int) $matches[2] : $this->client->getLocalAddress()->getPort();
                $scheme = $this->client->isEncrypted() ? "https" : "http";
                $query = null;

                try {
                    if ($target[0] === "/") { // origin-form
                        if ($position = \strpos($target, "#")) {
                            $target = \substr($target, 0, $position);
                        }

                        if ($position = \strpos($target, "?")) {
                            $query = \substr($target, $position + 1);
                            $target = \substr($target, 0, $position);
                        }

                        $uri = Uri\Http::createFromComponents([
                            "scheme" => $scheme,
                            "host" => $host,
                            "port" => $port,
                            "path" => $target,
                            "query" => $query,
                        ]);
                    } elseif ($target === "*") { // asterisk-form
                        $uri = Uri\Http::createFromComponents([
                            "scheme" => $scheme,
                            "host" => $host,
                            "port" => $port,
                        ]);
                    } elseif (\preg_match("#^https?://#i", $target)) { // absolute-form
                        $uri = Uri\Http::createFromString($target);

                        if ($uri->getHost() !== $host || $uri->getPort() !== $port) {
                            throw new ClientException(
                                $this->client,
                                "Bad Request: target host mis-matched to host header",
                                Status::BAD_REQUEST
                            );
                        }

                        if ($uri->getPath() === "") {
                            throw new ClientException(
                                $this->client,
                                "Bad Request: no request path provided in target",
                                Status::BAD_REQUEST
                            );
                        }
                    } else { // authority-form
                        if ($method !== "CONNECT") {
                            throw new ClientException(
                                $this->client,
                                "Bad Request: authority-form only valid for CONNECT requests",
                                Status::BAD_REQUEST
                            );
                        }

                        if (!\preg_match("#^([A-Z\d\.\-]+|\[[\d:]+\]):([1-9]\d*)$#i", $target, $matches)) {
                            throw new ClientException(
                                $this->client,
                                "Bad Request: invalid connect target",
                                Status::BAD_REQUEST
                            );
                        }

                        $uri = Uri\Http::createFromComponents([
                            "host" => $matches[1],
                            "port" => (int) $matches[2],
                        ]);
                    }
                } catch (Uri\Contracts\UriException $exception) {
                    throw new ClientException(
                        $this->client,
                        "Bad Request: invalid target",
                        Status::BAD_REQUEST,
                        $exception
                    );
                }

                if (isset($headers["expect"][0]) && \strtolower($headers["expect"][0]) === "100-continue") {
                    yield $this->write(
                        new Request($this->client, $method, $uri, $headers, null, $protocol),
                        new Response(Status::CONTINUE, [])
                    );
                }

                // Handle HTTP/2 upgrade request.
                if ($protocol === "1.1"
                    && isset($headers["upgrade"][0], $headers["http2-settings"][0], $headers["connection"][0])
                    && !$this->client->isEncrypted()
                    && $this->options->isHttp2UpgradeAllowed()
                    && false !== \stripos($headers["connection"][0], "upgrade")
                    && \strtolower($headers["upgrade"][0]) === "h2c"
                    && false !== $h2cSettings = \base64_decode(\strtr($headers["http2-settings"][0], "-_", "+/"), true)
                ) {
                    // Request instance will be overwritten below. This is for sending the switching protocols response.
                    yield $this->write(
                        new Request($this->client, $method, $uri, $headers, null, $protocol),
                        new Response(Status::SWITCHING_PROTOCOLS, [
                            "connection" => "upgrade",
                            "upgrade" => "h2c",
                        ])
                    );

                    // Internal upgrade
                    $this->http2 = new Http2Driver($this->options, $this->logger);
                    $parser = $this->http2->setup($this->client, $this->onMessage, $this->write, $h2cSettings);

                    $parser->current(); // Yield from this parser after reading the current request body.

                    // Not needed for HTTP/2 request.
                    unset($headers["upgrade"], $headers["connection"], $headers["http2-settings"]);

                    // Make request look like HTTP/2 request.
                    $headers[":method"] = [$method];
                    $headers[":authority"] = [$uri->getAuthority()];
                    $headers[":scheme"] = [$uri->getScheme()];
                    $headers[":path"] = [$target];

                    $protocol = "2";
                }

                $this->updateTimeout();

                if (!($isChunked || $contentLength)) {
                    // Wait for response to be fully written.
                    yield $this->pendingResponse = ($this->onMessage)(new Request(
                        $this->client,
                        $method,
                        $uri,
                        $headers,
                        null,
                        $protocol
                    ), $buffer);

                    continue;
                }

                // HTTP/1.x clients only ever have a single body emitter.
                $this->bodyEmitter = $emitter = new Emitter;
                $trailerDeferred = new Deferred;
                $maxBodySize = $this->options->getBodySizeLimit();

                $body = new RequestBody(
                    new IteratorStream($this->bodyEmitter->iterate()),
                    function (int $bodySize) use (&$maxBodySize) {
                        if ($bodySize > $maxBodySize) {
                            $maxBodySize = $bodySize;
                        }
                    }
                );

                try {
                    $trailers = new Trailers(
                        $trailerDeferred->promise(),
                        isset($headers['trailers'])
                            ? \array_map('trim', \explode(',', \implode(',', $headers['trailers'])))
                            : []
                    );
                } catch (InvalidHeaderException $exception) {
                    throw new ClientException(
                        $this->client,
                        "Invalid headers field in promises trailers",
                        0,
                        $exception
                    );
                }

                // Do not yield promise until body is completely read.
                $this->pendingResponse = ($this->onMessage)(new Request(
                    $this->client,
                    $method,
                    $uri,
                    $headers,
                    $body,
                    $protocol,
                    $trailers
                ));

                // DO NOT leave a reference to the Request, Trailers, or Body objects within the parser!

                $trailers = null;
                $body = "";

                if ($isChunked) {
                    $bodySize = 0;
                    while (true) {
                        while (false === ($lineEndPos = \strpos($buffer, "\r\n"))) {
                            if (\strlen($buffer) > 10) {
                                throw new ClientException(
                                    $this->client,
                                    "Bad Request: hex chunk size expected",
                                    Status::BAD_REQUEST
                                );
                            }

                            $buffer .= yield;
                        }

                        $line = \substr($buffer, 0, $lineEndPos);
                        $buffer = \substr($buffer, $lineEndPos + 2);
                        $hex = \trim($line);
                        if ($hex !== "0") {
                            $hex = \ltrim($line, "0");

                            if (!\preg_match("/^[1-9A-F][0-9A-F]*$/i", $hex)) {
                                throw new ClientException(
                                    $this->client,
                                    "Bad Request: invalid hex chunk size",
                                    Status::BAD_REQUEST
                                );
                            }
                        }

                        $chunkLengthRemaining = \hexdec($hex);

                        if ($chunkLengthRemaining === 0) {
                            while (!isset($buffer[1])) {
                                $buffer .= yield;
                            }

                            $firstTwoBytes = \substr($buffer, 0, 2);
                            if ($firstTwoBytes === "\r\n") {
                                $buffer = \substr($buffer, 2);
                                break; // finished, no trailers (chunked loop)
                            }

                            // Note that the Trailer header does not need to be set for the message to include trailers.
                            // @see https://tools.ietf.org/html/rfc7230#section-4.4

                            do {
                                if ($trailerPos = \strpos($buffer, "\r\n\r\n")) {
                                    $rawTrailers = \substr($buffer, 0, $trailerPos + 2);
                                    $buffer = (string) \substr($buffer, $trailerPos + 4);
                                    break;
                                }

                                if (\strlen($buffer) > $maxHeaderSize) {
                                    throw new ClientException(
                                        $this->client,
                                        "Bad Request: trailer headers too large",
                                        Status::BAD_REQUEST
                                    );
                                }

                                $buffer .= yield;
                            } while (true);

                            if ($rawTrailers) {
                                try {
                                    $trailers = Rfc7230::parseHeaders($rawTrailers);
                                } catch (InvalidHeaderException $e) {
                                    throw new ClientException(
                                        $this->client,
                                        "Bad Request: " . $e->getMessage(),
                                        Status::BAD_REQUEST
                                    );
                                }

                                if (\array_intersect_key($trailers, Trailers::DISALLOWED_TRAILERS)) {
                                    throw new ClientException(
                                        $this->client,
                                        "Trailer section contains disallowed headers",
                                        Status::BAD_REQUEST
                                    );
                                }

                                $trailerDeferred->resolve($trailers);
                                $trailerDeferred = null;
                            }

                            break; // finished (chunked loop)
                        }

                        if ($bodySize + $chunkLengthRemaining > $maxBodySize) {
                            do {
                                $remaining = $maxBodySize - $bodySize;
                                $chunkLengthRemaining -= $remaining - \strlen($body);
                                $body .= $buffer;
                                $bodyBufferSize = \strlen($body);

                                while ($bodyBufferSize < $remaining) {
                                    if ($bodyBufferSize) {
                                        $this->updateTimeout();
                                        yield $emitter->emit($body);
                                        $body = "";
                                        $bodySize += $bodyBufferSize;
                                        $remaining -= $bodyBufferSize;
                                        $bodyBufferSize = \strlen($body);
                                    }

                                    if (!$bodyBufferSize) {
                                        $body = yield;
                                        $bodyBufferSize = \strlen($body);
                                    }
                                }

                                if ($remaining) {
                                    $this->updateTimeout();
                                    yield $emitter->emit(\substr($body, 0, $remaining));
                                    $buffer = \substr($body, $remaining);
                                    $body = "";
                                    $bodySize += $remaining;
                                }

                                if ($bodySize !== $maxBodySize) {
                                    continue;
                                }

                                throw new ClientException($this->client, "Payload too large", Status::PAYLOAD_TOO_LARGE);
                            } while ($maxBodySize < $bodySize + $chunkLengthRemaining);
                        }

                        while (true) {
                            $bufferLength = \strlen($buffer);

                            if (!$bufferLength) {
                                $buffer = yield;
                                $bufferLength = \strlen($buffer);
                            }

                            // These first two (extreme) edge cases prevent errors where the packet boundary ends after
                            // the \r and before the \n at the end of a chunk.
                            if ($bufferLength === $chunkLengthRemaining || $bufferLength === $chunkLengthRemaining + 1) {
                                $buffer .= yield;
                                continue;
                            }

                            $this->updateTimeout();

                            if ($bufferLength >= $chunkLengthRemaining + 2) {
                                yield $emitter->emit(\substr($buffer, 0, $chunkLengthRemaining));
                                $buffer = \substr($buffer, $chunkLengthRemaining + 2);
<<<<<<< HEAD
                            } else {
                                yield $emitter->emit($buffer);
                                $buffer = "";
                                $chunkLengthRemaining -= $bufferLength;
                            }
=======
>>>>>>> b1d83bc8

                                $chunkLengthRemaining = null;
                                continue 2; // next chunk (chunked loop)
                            }

                            $buffer = yield $emitter->emit($buffer);
                            $chunkLengthRemaining -= $bufferLength;
                        }
                    }

                    if ($body !== "") {
                        yield $emitter->emit($body);
                    }
                } else {
                    $bodySize = 0;
                    $bodyBufferSize = \strlen($buffer);

                    // Note that $maxBodySize may change while looping.
                    while ($bodySize + $bodyBufferSize < \min($maxBodySize, $contentLength)) {
                        if ($bodyBufferSize) {
                            $this->updateTimeout();
                            $buffer = yield $emitter->emit($buffer);
                            $bodySize += $bodyBufferSize;
                        }
                        $buffer .= yield;
                        $bodyBufferSize = \strlen($buffer);
                    }

                    $remaining = \min($maxBodySize, $contentLength) - $bodySize;

                    if ($remaining) {
                        $this->updateTimeout();
                        yield $emitter->emit(\substr($buffer, 0, $remaining));
                        $buffer = \substr($buffer, $remaining);
                    }

                    if ($contentLength > $maxBodySize) {
                        throw new ClientException($this->client, "Payload too large", Status::PAYLOAD_TOO_LARGE);
                    }
                }

                if ($trailerDeferred !== null) {
                    $trailerDeferred->resolve([]);
                    $trailerDeferred = null;
                }

                $this->bodyEmitter = null;
                $emitter->complete();

                $this->updateTimeout();

                yield $this->pendingResponse; // Wait for response to be fully written.
            } while (true);
        } catch (ClientException $exception) {
            if ($this->bodyEmitter === null || $this->client->getPendingResponseCount()) {
                // Send an error response only if another response has not already been sent to the request.
                yield new Coroutine($this->sendErrorResponse($exception));
            }
            return;
        } finally {
            if ($this->bodyEmitter !== null) {
                $emitter = $this->bodyEmitter;
                $this->bodyEmitter = null;
                $emitter->fail($exception ?? new ClientException(
                    $this->client,
                    "Client disconnected",
                    Status::REQUEST_TIMEOUT
                ));
            }

            if (isset($trailerDeferred)) {
                $trailerDeferred->fail($exception ?? new ClientException(
                    $this->client,
                    "Client disconnected",
                    Status::REQUEST_TIMEOUT
                ));
                $trailerDeferred = null;
            }
        }
    }

    /**
     * Creates an error response from the error handler and sends that response to the client.
     *
     * @param \Amp\Http\Server\ClientException $exception
     *
     * @return \Generator
     */
    private function sendErrorResponse(ClientException $exception): \Generator
    {
        $message = $exception->getMessage();
        $status = $exception->getCode() ?: Status::BAD_REQUEST;

        /** @var \Amp\Http\Server\Response $response */
        $response = yield $this->errorHandler->handleError($status, $message);

        $response->setHeader("connection", "close");

        yield from $this->send($response);
    }

    /**
     * Filters and updates response headers based on protocol and connection header from the request.
     *
     * @param \Amp\Http\Server\Response $response
     * @param string                    $protocol Request protocol.
     * @param array                     $connection Request connection header.
     *
     * @return string[][] Response headers to be written.
     */
    private function filter(Response $response, string $protocol = "1.0", array $connection = []): array
    {
        $headers = $response->getHeaders();

        if ($response->getStatus() < Status::OK) {
            unset($headers['content-length']); // 1xx responses do not have a body.
            return $headers;
        }

        $headers["link"] = [];
        foreach ($response->getPushes() as $push) {
            $headers["link"][] = "<{$push->getUri()}>; rel=preload";
        }

        $contentLength = $headers["content-length"][0] ?? null;
        $shouldClose = \in_array("close", $connection, true)
            || (isset($headers["connection"]) && \in_array("close", $headers["connection"], true));

        if ($contentLength !== null) {
            $shouldClose = $shouldClose || $protocol === "1.0";
            unset($headers["transfer-encoding"]);
        } elseif ($protocol === "1.1") {
            unset($headers["content-length"]);
        } else {
            $shouldClose = true;
        }

        if ($shouldClose) {
            $headers["connection"] = ["close"];
        } else {
            $headers["connection"] = ["keep-alive"];
            $headers["keep-alive"] = ["timeout=" . $this->options->getHttp1Timeout()];
        }

        $headers["date"] = [formatDateHeader()];

        return $headers;
    }
}<|MERGE_RESOLUTION|>--- conflicted
+++ resolved
@@ -729,20 +729,13 @@
                             if ($bufferLength >= $chunkLengthRemaining + 2) {
                                 yield $emitter->emit(\substr($buffer, 0, $chunkLengthRemaining));
                                 $buffer = \substr($buffer, $chunkLengthRemaining + 2);
-<<<<<<< HEAD
-                            } else {
-                                yield $emitter->emit($buffer);
-                                $buffer = "";
-                                $chunkLengthRemaining -= $bufferLength;
-                            }
-=======
->>>>>>> b1d83bc8
 
                                 $chunkLengthRemaining = null;
                                 continue 2; // next chunk (chunked loop)
                             }
 
-                            $buffer = yield $emitter->emit($buffer);
+                            yield $emitter->emit($buffer);
+                            $buffer = "";
                             $chunkLengthRemaining -= $bufferLength;
                         }
                     }
