<?php

namespace Amp\Http\Server\Driver;

use Amp\ByteStream\IteratorStream;
use Amp\Coroutine;
use Amp\Deferred;
use Amp\Emitter;
use Amp\Http\HPack;
use Amp\Http\Server\ClientException;
use Amp\Http\Server\Driver\Internal\Http2Stream;
use Amp\Http\Server\Options;
use Amp\Http\Server\Request;
use Amp\Http\Server\RequestBody;
use Amp\Http\Server\Response;
use Amp\Http\Server\Trailers;
use Amp\Http\Status;
use Amp\Loop;
use Amp\Promise;
use Amp\Success;
use Amp\TimeoutException;
use League\Uri;
use Psr\Http\Message\UriInterface as PsrUri;
use function Amp\call;

final class Http2Driver implements HttpDriver
{
    private const PREFACE = "PRI * HTTP/2.0\r\n\r\nSM\r\n\r\n";
    private const DEFAULT_MAX_FRAME_SIZE = 1 << 14;
    private const DEFAULT_WINDOW_SIZE = (1 << 16) - 1;

    private const MAX_INCREMENT = (1 << 31) - 1;

    private const HEADER_NAME_REGEX = '/^[\x21-\x40\x5b-\x7e]+$/';

    private const NOFLAG = "\x00";
    private const ACK = "\x01";
    private const END_STREAM = "\x01";
    private const END_HEADERS = "\x04";
    private const PADDED = "\x08";
    private const PRIORITY_FLAG = "\x20";

    private const DATA = "\x00";
    private const HEADERS = "\x01";
    private const PRIORITY = "\x02";
    private const RST_STREAM = "\x03";
    private const SETTINGS = "\x04";
    private const PUSH_PROMISE = "\x05";
    private const PING = "\x06";
    private const GOAWAY = "\x07";
    private const WINDOW_UPDATE = "\x08";
    private const CONTINUATION = "\x09";

    // Settings
    private const HEADER_TABLE_SIZE = 0x1; // 1 << 12
    private const ENABLE_PUSH = 0x2; // 1
    private const MAX_CONCURRENT_STREAMS = 0x3; // INF
    private const INITIAL_WINDOW_SIZE = 0x4; // 1 << 16 - 1
    private const MAX_FRAME_SIZE = 0x5; // 1 << 14
    private const MAX_HEADER_LIST_SIZE = 0x6; // INF

    // Error codes
    public const GRACEFUL_SHUTDOWN = 0x0;
    public const PROTOCOL_ERROR = 0x1;
    public const INTERNAL_ERROR = 0x2;
    public const FLOW_CONTROL_ERROR = 0x3;
    public const SETTINGS_TIMEOUT = 0x4;
    public const STREAM_CLOSED = 0x5;
    public const FRAME_SIZE_ERROR = 0x6;
    public const REFUSED_STREAM = 0x7;
    public const CANCEL = 0x8;
    public const COMPRESSION_ERROR = 0x9;
    public const CONNECT_ERROR = 0xa;
    public const ENHANCE_YOUR_CALM = 0xb;
    public const INADEQUATE_SECURITY = 0xc;
    public const HTTP_1_1_REQUIRED = 0xd;

    // Headers to take over from original request if present
    private const PUSH_PROMISE_INTERSECT = [
        "accept" => 1,
        "accept-charset" => 1,
        "accept-encoding" => 1,
        "accept-language" => 1,
        "authorization" => 1,
        "cache-control" => 1,
        "cookie" => 1,
        "date" => 1,
        "host" => 1,
        "user-agent" => 1,
        "via" => 1,
    ];

    private const KNOWN_PSEUDO_HEADERS = [
        ":method" => 1,
        ":authority" => 1,
        ":path" => 1,
        ":scheme" => 1,
    ];

    /** @var string 64-bit for ping. */
    private $counter = "aaaaaaaa";

    /** @var \Amp\Http\Server\Driver\Client */
    private $client;

    /** @var \Amp\Http\Server\Options */
    private $options;

    /** @var \Amp\Http\Server\Driver\TimeReference */
    private $timeReference;

    /** @var int */
    private $serverWindow = self::DEFAULT_WINDOW_SIZE;

    /** @var int */
    private $clientWindow = self::DEFAULT_WINDOW_SIZE;

    /** @var int */
    private $initialWindowSize = self::DEFAULT_WINDOW_SIZE;

    /** @var int */
    private $maxFrameSize = self::DEFAULT_MAX_FRAME_SIZE;

    /** @var bool */
    private $allowsPush = true;

    /** @var int Last used local stream ID. */
    private $localStreamId = 0;

    /** @var int Last used remote stream ID. */
    private $remoteStreamId = 0;

    /** @var \Amp\Http\Server\Driver\Internal\Http2Stream[] */
    private $streams = [];

    /** @var int[] Map of request hashes to stream IDs. */
    private $streamIdMap = [];

    /** @var int[] Map of URLs pushed on this connection. */
    private $pushCache = [];

    /** @var \Amp\Deferred[] */
    private $trailerDeferreds = [];

    /** @var \Amp\Emitter[] */
    private $bodyEmitters = [];

    /** @var int Number of streams that may be opened. */
    private $remainingStreams;

    /** @var bool */
    private $stopping = false;

    /** @var callable */
    private $onMessage;

    /** @var callable */
    private $write;

    /** @var \Amp\Http\HPack */
    private $table;

    public function __construct(Options $options, TimeReference $timeReference)
    {
        $this->options = $options;
        $this->timeReference = $timeReference;

        $this->remainingStreams = $this->options->getConcurrentStreamLimit();

        $this->table = new HPack;
    }

    /**
     * @param Client      $client
     * @param callable    $onMessage
     * @param callable    $write
     * @param string|null $settings HTTP2-Settings header content from upgrade request or null for direct HTTP/2.
     *
     * @return \Generator
     */
    public function setup(Client $client, callable $onMessage, callable $write, ?string $settings = null): \Generator
    {
        \assert(!$this->client, "The driver has already been setup");

        $this->client = $client;
        $this->onMessage = $onMessage;
        $this->write = $write;

        return $this->parser($settings);
    }

    public function write(Request $request, Response $response): Promise
    {
        \assert($this->client, "The driver has not been setup");

        $hash = \spl_object_hash($request);
        $id = $this->streamIdMap[$hash] ?? 1; // Default ID of 1 for upgrade requests.
        unset($this->streamIdMap[$hash]);

        if (!isset($this->streams[$id])) {
            return new Success; // Client closed the stream or connection.
        }

        $stream = $this->streams[$id]; // $this->streams[$id] may be unset in send().
        return $stream->pendingWrite = new Coroutine($this->send($id, $response, $request));
    }

    private function send(int $id, Response $response, Request $request): \Generator
    {
        $chunk = ""; // Required for the finally, not directly overwritten, even if your IDE says otherwise.

        try {
            $status = $response->getStatus();

            if ($status < Status::OK) {
                $response->setStatus(Status::HTTP_VERSION_NOT_SUPPORTED);
                throw new ClientException("1xx response codes are not supported in HTTP/2", self::HTTP_1_1_REQUIRED);
            }

            if ($status === Status::HTTP_VERSION_NOT_SUPPORTED && $response->getHeader("upgrade")) {
                throw new ClientException("Upgrade requests require HTTP/1.1", self::HTTP_1_1_REQUIRED);
            }

            $headers = \array_merge([":status" => $status], $response->getHeaders());

            // Remove headers that are obsolete in HTTP/2.
            unset($headers["connection"], $headers["keep-alive"], $headers["transfer-encoding"]);

            $headers["date"] = [$this->timeReference->getCurrentDate()];

            if (!empty($push = $response->getPush())) {
                foreach ($push as list($pushUri, $pushHeaders)) {
                    \assert($pushUri instanceof PsrUri && \is_array($pushHeaders));
                    if ($this->allowsPush) {
                        $this->dispatchInternalRequest($request, $id, $pushUri, $pushHeaders);
                    } else {
                        $headers["link"][] = "<$pushUri>; rel=preload";
                    }
                }
            }

            $headers = $this->table->encode($headers);

            if (\strlen($headers) > $this->maxFrameSize) {
                $split = \str_split($headers, $this->maxFrameSize);
                $headers = \array_shift($split);
                $this->writeFrame($headers, self::HEADERS, self::NOFLAG, $id);

                $headers = \array_pop($split);
                foreach ($split as $msgPart) {
                    $this->writeFrame($msgPart, self::CONTINUATION, self::NOFLAG, $id);
                }
                yield $this->writeFrame($headers, self::CONTINUATION, self::END_HEADERS, $id);
            } else {
                yield $this->writeFrame($headers, self::HEADERS, self::END_HEADERS, $id);
            }

            if ($request->getMethod() === "HEAD") {
                $this->streams[$id]->state |= Http2Stream::LOCAL_CLOSED;
                $this->writeData("", $id);
<<<<<<< HEAD
=======
                $chunk = null;
>>>>>>> 7229c13c
                return;
            }

            $buffer = "";
            $body = $response->getBody();
            $streamThreshold = $this->options->getStreamThreshold();

            $readPromise = $body->read();

            while (true) {
                try {
                    if ($buffer !== "") {
                        $chunk = yield Promise\timeout($readPromise, 100);
                    } else {
                        $chunk = yield $readPromise;
                    }

                    if ($chunk === null) {
                        break;
                    }

                    $readPromise = $body->read(); // directly start new read
                } catch (TimeoutException $e) {
                    goto flush;
                } finally {
                    // Stream may have been closed while waiting for body data.
                    if (!isset($this->streams[$id])) {
                        return;
                    }
                }

                $buffer .= $chunk;

                if (\strlen($buffer) < $streamThreshold) {
                    continue;
                }

                flush: {
                    $promise = $this->writeData($buffer, $id);

                    $buffer = $chunk = ""; // Don't use null here because of finally.

                    yield $promise;
                }
            }

            // Stream may have been closed while waiting for body data.
            if (!isset($this->streams[$id])) {
                return;
            }

<<<<<<< HEAD
            $trailers = $response->getTrailers();

            if ($trailers === null) {
                $this->streams[$id]->state |= Http2Stream::LOCAL_CLOSED;
            }

            yield $this->writeData($buffer, $id);

            // Stream may have been closed while writing final body chunk.
            if (!isset($this->streams[$id])) {
                return;
            }

            if ($trailers !== null) {
                $this->streams[$id]->state |= Http2Stream::LOCAL_CLOSED;

                $headers = $this->table->encode($trailers->getHeaders());

                if (\strlen($headers) > $this->maxFrameSize) {
                    $split = \str_split($headers, $this->maxFrameSize);
                    $headers = \array_shift($split);
                    $this->writeFrame($headers, self::HEADERS, self::NOFLAG, $id);

                    $headers = \array_pop($split);
                    foreach ($split as $msgPart) {
                        $this->writeFrame($msgPart, self::CONTINUATION, self::NOFLAG, $id);
                    }
                    yield $this->writeFrame($headers, self::CONTINUATION, self::END_HEADERS | self::END_STREAM, $id);
                } else {
                    yield $this->writeFrame($headers, self::HEADERS, self::END_HEADERS | self::END_STREAM, $id);
                }
            }
=======
            $this->streams[$id]->state |= Http2Stream::LOCAL_CLOSED;

            yield $this->writeData($buffer, $id);
>>>>>>> 7229c13c
        } catch (ClientException $exception) {
            $error = $exception->getCode() ?? self::CANCEL; // Set error code to be used in finally below.
        } finally {
            if (!isset($this->streams[$id])) {
                return;
            }

            if ($chunk !== null) {
                if (($buffer ?? "") !== "") {
                    $this->writeData($buffer, $id);
                }
                $error = $error ?? self::INTERNAL_ERROR;
                $this->writeFrame(\pack("N", $error), self::RST_STREAM, self::NOFLAG, $id);
                $this->releaseStream($id, $exception ?? new ClientException("Stream error", $error));
                return;
            }

            $this->releaseStream($id);
        }
    }

    /** @inheritdoc */
    public function stop(): Promise
    {
        return $this->shutdown();
    }

    /**
     * @param int|null   $lastId ID of last processed frame. Null to use the last opened frame ID or 0 if no frames have
     *                           been opened.
     * @param \Throwable $reason
     *
     * @return Promise
     */
    private function shutdown(?int $lastId = null, ?\Throwable $reason = null): Promise
    {
        $this->stopping = true;

        return call(function () use ($lastId, $reason) {
            try {
                $promises = [];
                foreach ($this->streams as $id => $stream) {
                    if ($lastId && $id > $lastId) {
                        break;
                    }

                    if ($stream->pendingResponse) {
                        $promises[] = $stream->pendingResponse;
                    }
                }

                $lastId = $lastId ?? ($id ?? 0);

                yield $this->writeFrame(\pack("NN", $lastId, $reason->getCode()), self::GOAWAY, self::NOFLAG);

                yield $promises;

                $promises = [];
                foreach ($this->streams as $id => $stream) {
                    if ($lastId && $id > $lastId) {
                        break;
                    }

                    if ($stream->pendingWrite) {
                        $promises[] = $stream->pendingWrite;
                    }
                }

                yield $promises;
            } finally {
                if (!empty($this->streams)) {
                    $exception = new ClientException("Client disconnected", $reason->getCode(), $reason);
                    foreach ($this->streams as $id => $stream) {
                        $this->releaseStream($id, $exception);
                    }
                }
            }
        });
    }

    public function getPendingRequestCount(): int
    {
        return \count($this->bodyEmitters);
    }

    private function dispatchInternalRequest(Request $request, int $streamId, PsrUri $url, array $headers = []): void
    {
        $uri = $request->getUri();
        $path = $url->getPath();

        if (($path[0] ?? "") === "/") { // Absolute path
            $uri = $uri->withPath($path);
        } else { // Relative path
            $uri = $uri->withPath(\rtrim($uri->getPath(), "/") . "/" . $path);
        }

        $uri = $uri->withQuery($url->getQuery());

        $url = (string) $uri;

        if (isset($this->pushCache[$url])) {
            return; // Resource already pushed to this client.
        }

        $this->pushCache[$url] = $streamId;

        $path = $uri->getPath();
        if ($query = $uri->getQuery()) {
            $path .= "?" . $query;
        }

        $headers = \array_merge([
            ":authority" => [$uri->getAuthority()],
            ":scheme"    => [$uri->getScheme()],
            ":path"      => [$path],
            ":method"    => ["GET"],
        ], \array_intersect_key($request->getHeaders(), self::PUSH_PROMISE_INTERSECT), $headers);

        $id = $this->localStreamId += 2; // Server initiated stream IDs must be even.
        $request = new Request($this->client, "GET", $uri, $headers, null, "2.0");
        $this->streamIdMap[\spl_object_hash($request)] = $id;

        $this->streams[$id] = $stream = new Http2Stream(
            0, // No data will be incoming on this stream.
            $this->initialWindowSize,
            Http2Stream::RESERVED | Http2Stream::REMOTE_CLOSED
        );

        $headers = \pack("N", $id) . $this->table->encode($headers);
        if (\strlen($headers) >= $this->maxFrameSize) {
            $split = \str_split($headers, $this->maxFrameSize);
            $headers = \array_shift($split);
            $this->writeFrame($headers, self::PUSH_PROMISE, self::NOFLAG, $streamId);

            $headers = \array_pop($split);
            foreach ($split as $msgPart) {
                $this->writeFrame($msgPart, self::CONTINUATION, self::NOFLAG, $streamId);
            }
            $this->writeFrame($headers, self::CONTINUATION, self::END_HEADERS, $streamId);
        } else {
            $this->writeFrame($headers, self::PUSH_PROMISE, self::END_HEADERS, $streamId);
        }

        $stream->pendingResponse = ($this->onMessage)($request);
    }

    public function ping(): Promise
    {
        // no need to receive the PONG frame, that's anyway registered by the keep-alive handler
        return $this->writeFrame($this->counter++, self::PING, self::NOFLAG);
    }

    private function writeFrame(string $data, string $type, string $flags, int $stream = 0): Promise
    {
        $data = \substr(\pack("N", \strlen($data)), 1, 3) . $type . $flags . \pack("N", $stream) . $data;
        return ($this->write)($data);
    }

    private function writeData(string $data, int $id): Promise
    {
        \assert(isset($this->streams[$id]), "The stream was closed");

        $this->streams[$id]->buffer .= $data;

        return $this->writeBufferedData($id);
    }

    private function writeBufferedData(int $id): Promise
    {
        \assert(isset($this->streams[$id]), "The stream was closed");

        $stream = $this->streams[$id];
        $delta = \min($this->clientWindow, $stream->clientWindow);
        $length = \strlen($stream->buffer);

        if ($delta >= $length) {
            $this->clientWindow -= $length;

            if ($length > $this->maxFrameSize) {
                $split = \str_split($stream->buffer, $this->maxFrameSize);
                $stream->buffer = \array_pop($split);
                foreach ($split as $part) {
                    $this->writeFrame($part, self::DATA, self::NOFLAG, $id);
                }
            }

            if ($stream->state & Http2Stream::LOCAL_CLOSED) {
                $promise = $this->writeFrame($stream->buffer, self::DATA, self::END_STREAM, $id);
            } else {
                $promise = $this->writeFrame($stream->buffer, self::DATA, self::NOFLAG, $id);
            }

            $stream->clientWindow -= $length;
            $stream->buffer = "";

            if ($stream->deferred) {
                $deferred = $stream->deferred;
                $stream->deferred = null;
                $deferred->resolve($promise);
            }

            return $promise;
        }

        if ($delta > 0) {
            $data = $stream->buffer;
            $end = $delta - $this->maxFrameSize;

            $stream->clientWindow -= $delta;
            $this->clientWindow -= $delta;

            for ($off = 0; $off < $end; $off += $this->maxFrameSize) {
                $this->writeFrame(\substr($data, $off, $this->maxFrameSize), self::DATA, self::NOFLAG, $id);
            }

            $this->writeFrame(\substr($data, $off, $delta - $off), self::DATA, self::NOFLAG, $id);

            $stream->buffer = \substr($data, $delta);
        }

        if ($stream->deferred === null) {
            $stream->deferred = new Deferred;
        }

        return $stream->deferred->promise();
    }

    private function releaseStream(int $id, \Throwable $exception = null): void
    {
        \assert(isset($this->streams[$id]), "Tried to release a non-existent stream");

        if (isset($this->bodyEmitters[$id])) {
            $emitter = $this->bodyEmitters[$id];
            unset($this->bodyEmitters[$id]);
            $emitter->fail($exception ?? new ClientException("Client disconnected", self::CANCEL));
        }

        if (isset($this->trailerDeferreds[$id])) {
            $deferred = $this->trailerDeferreds[$id];
            unset($this->trailerDeferreds[$id]);
            $deferred->resolve($exception ?? new ClientException("Client disconnected", self::CANCEL));
        }

        unset($this->streams[$id]);

        if ($id & 1) { // Client-initiated stream.
            $this->remainingStreams++;
        }
    }

    /**
     * @param string|null $settings HTTP2-Settings header content from upgrade request or null for direct HTTP/2.
     *
     * @return \Generator
     */
    private function parser(string $settings = null): \Generator
    {
        $maxHeaderSize = $this->options->getHeaderSizeLimit();
        $maxBodySize = $this->options->getBodySizeLimit();
        $maxFramesPerSecond = $this->options->getFramesPerSecondLimit();
        $minAverageFrameSize = $this->options->getMinimumAverageFrameSize();

        $frameCount = 0;
        $bytesReceived = 0;
        $lastReset = $this->timeReference->getCurrentTime();
        $continuation = false;

        try {
            if ($settings !== null) {
                if (\strlen($settings) % 6 !== 0) {
                    throw new Http2ConnectionException("Invalid frame size", self::FRAME_SIZE_ERROR);
                }

                while ($settings !== "") {
                    $this->updateSetting($settings);
                    $settings = \substr($settings, 6);
                }

                $this->clientWindow = $this->initialWindowSize;

                // Upgraded connections automatically assume an initial stream with ID 1.
                $this->streams[1] = new Http2Stream(
                    0, // No data will be incoming on this stream.
                    $this->initialWindowSize,
                    Http2Stream::RESERVED | Http2Stream::REMOTE_CLOSED
                );
                $this->remainingStreams--;

                // Initial settings frame, sent immediately for upgraded connections.
                $this->writeFrame(
                    \pack(
                        "nNnNnNnN",
                        self::INITIAL_WINDOW_SIZE,
                        $maxBodySize,
                        self::MAX_CONCURRENT_STREAMS,
                        $this->options->getConcurrentStreamLimit(),
                        self::MAX_HEADER_LIST_SIZE,
                        $maxHeaderSize,
                        self::MAX_FRAME_SIZE,
                        self::DEFAULT_MAX_FRAME_SIZE
                    ),
                    self::SETTINGS,
                    self::NOFLAG
                );
            }

            $buffer = yield;

            while (\strlen($buffer) < \strlen(self::PREFACE)) {
                $buffer .= yield;
            }

            if (\strncmp($buffer, self::PREFACE, \strlen(self::PREFACE)) !== 0) {
                throw new Http2ConnectionException("Invalid preface", self::PROTOCOL_ERROR);
            }

            $buffer = \substr($buffer, \strlen(self::PREFACE));

            if ($this->client->isEncrypted() && $this->client->getTlsInfo()->getApplicationLayerProtocol() !== "h2") {
                throw new Http2ConnectionException("HTTP/2 connections must be encrypted", self::PROTOCOL_ERROR);
            }

            if ($settings === null) {
                // Initial settings frame, delayed until after the preface is read for non-upgraded connections.
                $this->writeFrame(
                    \pack(
                        "nNnNnNnN",
                        self::INITIAL_WINDOW_SIZE,
                        $maxBodySize,
                        self::MAX_CONCURRENT_STREAMS,
                        $this->options->getConcurrentStreamLimit(),
                        self::MAX_HEADER_LIST_SIZE,
                        $maxHeaderSize,
                        self::MAX_FRAME_SIZE,
                        self::DEFAULT_MAX_FRAME_SIZE
                    ),
                    self::SETTINGS,
                    self::NOFLAG
                );
            }

            while (true) {
                if (++$frameCount === $maxFramesPerSecond) {
                    $now = $this->timeReference->getCurrentTime();
                    if ($lastReset === $now && $bytesReceived / $maxFramesPerSecond < $minAverageFrameSize) {
                        throw new Http2ConnectionException("Max data rate exceeded", self::ENHANCE_YOUR_CALM);
                    }

                    $lastReset = $now;
                    $frameCount = 0;
                    $bytesReceived = 0;
                }

                while (\strlen($buffer) < 9) {
                    $buffer .= yield;
                }

                $length = \unpack("N", "\0" . \substr($buffer, 0, 3))[1];
                $bytesReceived += $length;

                if ($length > self::DEFAULT_MAX_FRAME_SIZE) { // Do we want to allow increasing max frame size?
                    throw new Http2ConnectionException("Max frame size exceeded", self::FRAME_SIZE_ERROR);
                }

                $type = $buffer[3];
                $flags = $buffer[4];
                $id = \unpack("N", \substr($buffer, 5, 4))[1];

                // If the highest bit is 1, ignore it.
                if ($id & 0x80000000) {
                    $id &= 0x7fffffff;
                }

                $buffer = \substr($buffer, 9);

                // Fail if expecting a continuation frame and anything else is received.
                if ($continuation && $type !== self::CONTINUATION) {
                    throw new Http2ConnectionException("Expected continuation frame", self::PROTOCOL_ERROR);
                }

                try {
                    switch ($type) {
                        case self::DATA:
                            $padding = 0;

                            if (($flags & self::PADDED) !== "\0") {
                                if ($buffer === "") {
                                    $buffer = yield;
                                }
                                $padding = \ord($buffer);
                                $buffer = \substr($buffer, 1);
                                $length--;

                                if ($padding > $length) {
                                    throw new Http2ConnectionException("Padding greater than length", self::PROTOCOL_ERROR);
                                }
                            }

                            if (!isset($this->streams[$id], $this->bodyEmitters[$id], $this->trailerDeferreds[$id])) {
                                if ($id > 0 && $id <= $this->remoteStreamId) {
                                    throw new Http2StreamException("Stream closed", $id, self::STREAM_CLOSED);
                                }

                                throw new Http2ConnectionException("Invalid stream ID", self::PROTOCOL_ERROR);
                            }

                            $stream = $this->streams[$id];

                            if ($stream->headers !== null) {
                                throw new Http2StreamException("Stream headers not complete", $id, self::PROTOCOL_ERROR);
                            }

                            if ($stream->state & Http2Stream::REMOTE_CLOSED) {
                                throw new Http2StreamException("Stream remote closed", $id, self::PROTOCOL_ERROR);
                            }

                            $this->serverWindow -= $length;
                            $stream->serverWindow -= $length;
                            $stream->received += $length;

                            if ($stream->received >= $stream->maxBodySize && ($flags & self::END_STREAM) === "\0") {
                                throw new Http2StreamException("Max body size exceeded", $id, self::CANCEL);
                            }

                            if ($stream->serverWindow <= 0 && ($increment = $stream->maxBodySize - $stream->received)) {
                                if ($increment > self::MAX_INCREMENT) {
                                    $increment = self::MAX_INCREMENT;
                                }

                                $stream->serverWindow += $increment;

                                $this->writeFrame(\pack("N", $increment), self::WINDOW_UPDATE, self::NOFLAG, $id);
                            }

                            if ($this->serverWindow <= 0) {
                                $increment = \max($stream->serverWindow, $maxBodySize);
                                $this->serverWindow += $increment;

                                $this->writeFrame(\pack("N", $increment), self::WINDOW_UPDATE, self::NOFLAG);
                            }

                            while (\strlen($buffer) < $length) {
                                /* it is fine to just .= the $body as $length < 2^14 */
                                $buffer .= yield;
                            }

                            $body = \substr($buffer, 0, $length - $padding);
                            $buffer = \substr($buffer, $length);
                            if ($body !== "") {
                                if (\is_int($stream->expectedLength)) {
                                    $stream->expectedLength -= \strlen($body);
                                }

                                if (isset($this->bodyEmitters[$id])) { // Stream may close while reading body chunk.
                                    yield $this->bodyEmitters[$id]->emit($body);
                                }
                            }

                            if (($flags & self::END_STREAM) !== "\0") {
                                $stream->state |= Http2Stream::REMOTE_CLOSED;

                                if ($stream->expectedLength) {
                                    throw new Http2StreamException("Body length does not match content-length header", $id, self::PROTOCOL_ERROR);
                                }

                                if (!isset($this->bodyEmitters[$id], $this->trailerDeferreds[$id])) {
                                    continue 2; // Stream closed after emitting body fragment.
                                }

                                $deferred = $this->trailerDeferreds[$id];
                                $emitter = $this->bodyEmitters[$id];

                                unset($this->bodyEmitters[$id], $this->trailerDeferreds[$id]);

                                $emitter->complete();
                                $deferred->resolve(new Trailers([]));
                            }

                            continue 2;

                        case self::HEADERS:
                            if (isset($this->streams[$id])) {
                                $stream = $this->streams[$id];

                                if ($stream->headers !== null) {
                                    throw new Http2ConnectionException("Headers already started on stream", self::PROTOCOL_ERROR);
                                }

                                if ($stream->state & Http2Stream::REMOTE_CLOSED) {
                                    throw new Http2StreamException("Stream remote closed", $id, self::STREAM_CLOSED);
                                }
                            } else {
                                if ($id === 0 || !($id & 1) || $this->remainingStreams-- <= 0 || $id <= $this->remoteStreamId) {
                                    throw new Http2ConnectionException("Invalid stream ID", self::PROTOCOL_ERROR);
                                }

                                $stream = $this->streams[$id] = new Http2Stream($maxBodySize, $this->initialWindowSize);
                            }

                            // Headers frames can be received on previously opened streams (trailer headers).
                            $this->remoteStreamId = \max($id, $this->remoteStreamId);

                            $padding = 0;

                            if (($flags & self::PADDED) !== "\0") {
                                if ($buffer === "") {
                                    $buffer = yield;
                                }
                                $padding = \ord($buffer);
                                $buffer = \substr($buffer, 1);
                                $length--;
                            }

                            if (($flags & self::PRIORITY_FLAG) !== "\0") {
                                while (\strlen($buffer) < 5) {
                                    $buffer .= yield;
                                }

                                $dependency = \unpack("N", $buffer)[1];

                                if ($exclusive = $dependency & 0x80000000) {
                                    $dependency &= 0x7fffffff;
                                }

                                if ($id === 0 || $dependency === $id) {
                                    throw new Http2ConnectionException("Invalid dependency ID", self::PROTOCOL_ERROR);
                                }

                                $stream->dependency = $dependency;
                                $stream->priority = \ord($buffer[4]);

                                $buffer = \substr($buffer, 5);
                                $length -= 5;
                            }

                            if ($padding >= $length) {
                                throw new Http2ConnectionException("Padding greater than length", self::PROTOCOL_ERROR);
                            }

                            if ($length > $maxHeaderSize) {
                                throw new Http2StreamException("Headers exceed maximum length", $id, self::ENHANCE_YOUR_CALM);
                            }

                            while (\strlen($buffer) < $length) {
                                $buffer .= yield;
                            }

                            $stream->headers = \substr($buffer, 0, $length - $padding);
                            $buffer = \substr($buffer, $length);

                            if (($flags & self::END_STREAM) !== "\0") {
                                $stream->state |= Http2Stream::REMOTE_CLOSED;
                            }

                            if (($flags & self::END_HEADERS) !== "\0") {
                                goto parse_headers;
                            }

                            $continuation = true;

                            continue 2;

                        case self::PRIORITY:
                            if ($length !== 5) {
                                throw new Http2ConnectionException("Invalid frame size", self::PROTOCOL_ERROR);
                            }

                            while (\strlen($buffer) < 5) {
                                $buffer .= yield;
                            }

                            $dependency = \unpack("N", $buffer)[1];
                            if ($exclusive = $dependency & 0x80000000) {
                                $dependency &= 0x7fffffff;
                            }

                            $priority = \ord($buffer[4]);
                            $buffer = \substr($buffer, 5);

                            if ($id === 0 || $dependency === $id) {
                                throw new Http2ConnectionException("Invalid dependency ID", self::PROTOCOL_ERROR);
                            }

                            if (!isset($this->streams[$id])) {
                                if ($id === 0 || !($id & 1) || $this->remainingStreams-- <= 0) {
                                    throw new Http2ConnectionException("Invalid stream ID", self::PROTOCOL_ERROR);
                                }

                                if ($id <= $this->remoteStreamId) {
                                    continue 2; // Ignore priority frames on closed streams.
                                }

                                // Open a new stream if the ID has not been seen before, but do not set
                                // $this->remoteStreamId. That will be set once the headers are received.
                                $this->streams[$id] = new Http2Stream($maxBodySize, $this->initialWindowSize);
                            }

                            $stream = $this->streams[$id];

                            if ($stream->headers !== null) {
                                throw new Http2ConnectionException("Headers not complete", self::PROTOCOL_ERROR);
                            }

                            $stream->dependency = $dependency;
                            $stream->priority = $priority;

                            continue 2;

                        case self::RST_STREAM:
                            if ($length !== 4) {
                                throw new Http2ConnectionException("Invalid frame size", self::PROTOCOL_ERROR);
                            }

                            if ($id === 0 || $id > $this->remoteStreamId) {
                                throw new Http2ConnectionException("Invalid stream ID", self::PROTOCOL_ERROR);
                            }

                            while (\strlen($buffer) < 4) {
                                $buffer .= yield;
                            }

                            $error = \unpack("N", $buffer)[1];

                            if (isset($this->streams[$id])) {
                                $this->releaseStream($id, new ClientException("Client ended stream", $error));
                            }

                            $buffer = \substr($buffer, 4);
                            continue 2;

                        case self::SETTINGS:
                            if ($id !== 0) {
                                throw new Http2ConnectionException("Non-zero stream ID with settings frame", self::PROTOCOL_ERROR);
                            }

                            if (($flags & self::ACK) !== "\0") {
                                if ($length) {
                                    throw new Http2ConnectionException("Invalid frame size", self::PROTOCOL_ERROR);
                                }

                                // Got ACK
                                continue 2;
                            }

                            if ($length % 6 !== 0) {
                                throw new Http2ConnectionException("Invalid frame size", self::PROTOCOL_ERROR);
                            }

                            if ($length > 60) {
                                // Even with room for a few future options, sending that a big SETTINGS frame is just about
                                // wasting our processing time. I hereby declare this a protocol error.
                                throw new Http2ConnectionException("Settings frame too big", self::PROTOCOL_ERROR);
                            }

                            while (\strlen($buffer) < $length) {
                                $buffer .= yield;
                            }

                            while ($length > 0) {
                                $this->updateSetting($buffer);
                                $buffer = \substr($buffer, 6);
                                $length -= 6;
                            }

                            $this->writeFrame("", self::SETTINGS, self::ACK);
                            continue 2;

                        case self::PUSH_PROMISE:  // PUSH_PROMISE sent by client is a PROTOCOL_ERROR
                            throw new Http2ConnectionException("Client should not send push promise frames", self::PROTOCOL_ERROR);

                        case self::PING:
                            if ($length !== 8) {
                                throw new Http2ConnectionException("Invalid frame size", self::PROTOCOL_ERROR);
                            }

                            if ($id !== 0) {
                                throw new Http2ConnectionException("Non-zero stream ID with ping frame", self::PROTOCOL_ERROR);
                            }

                            while (\strlen($buffer) < 8) {
                                $buffer .= yield;
                            }

                            $data = \substr($buffer, 0, 8);

                            if (($flags & self::ACK) === "\0") {
                                $this->writeFrame($data, self::PING, self::ACK);
                            }

                            $buffer = \substr($buffer, 8);

                            continue 2;

                        case self::GOAWAY:
                            if ($id !== 0) {
                                throw new Http2ConnectionException("Non-zero stream ID with goaway frame", self::PROTOCOL_ERROR);
                            }

                            $lastId = \unpack("N", $buffer)[1];
                            // If the highest bit is 1, ignore it.
                            if ($lastId & 0x80000000) {
                                $lastId &= 0x7fffffff;
                            }
                            $error = \unpack("N", \substr($buffer, 4, 4))[1];

                            $buffer = \substr($buffer, 8);
                            $length -= 8;

                            while (\strlen($buffer) < $length) {
                                $buffer .= yield;
                            }

                            if ($error !== 0) {
                                // @TODO Log error, since the client says we made a boo-boo.
                            }

                            yield $this->shutdown($lastId, new Http2ConnectionException("Received GOAWAY frame"));
                            $this->client->close();

                            return;

                        case self::WINDOW_UPDATE:
                            if ($length !== 4) {
                                throw new Http2ConnectionException("Invalid frame size", self::FRAME_SIZE_ERROR);
                            }

                            if ($id > $this->remoteStreamId) {
                                throw new Http2ConnectionException("Frame ID already used", self::PROTOCOL_ERROR);
                            }

                            while (\strlen($buffer) < 4) {
                                $buffer .= yield;
                            }

                            if ($buffer === "\0\0\0\0") {
                                if ($id) {
                                    throw new Http2StreamException("Invalid window update value", $id, self::PROTOCOL_ERROR);
                                }
                                throw new Http2ConnectionException("Invalid window update value", self::PROTOCOL_ERROR);
                            }

                            $windowSize = \unpack("N", $buffer)[1];
                            $buffer = \substr($buffer, 4);

                            if ($id) {
                                if (!isset($this->streams[$id])) {
                                    continue 2;
                                }

                                $stream = $this->streams[$id];

                                if ($stream->clientWindow + $windowSize > (2 << 30) - 1) {
                                    throw new Http2StreamException("Current window size plus new window exceeds maximum size", $id, self::FLOW_CONTROL_ERROR);
                                }

                                $stream->clientWindow += $windowSize;
                            } else {
                                if ($this->clientWindow + $windowSize > (2 << 30) - 1) {
                                    throw new Http2ConnectionException("Current window size plus new window exceeds maximum size", self::FLOW_CONTROL_ERROR);
                                }

                                $this->clientWindow += $windowSize;
                            }

                            Loop::defer(\Closure::fromCallable([$this, 'sendBufferedData']));

                            continue 2;

                        case self::CONTINUATION:
                            if (!isset($this->streams[$id])) {
                                if ($id > 0 && $id < $this->remoteStreamId) {
                                    throw new Http2StreamException("Stream closed", $id, self::STREAM_CLOSED);
                                }

                                throw new Http2ConnectionException("Invalid stream ID", self::PROTOCOL_ERROR);
                            }

                            $continuation = true;

                            $stream = $this->streams[$id];

                            if ($stream->headers === null) {
                                throw new Http2ConnectionException("No headers received before continuation frame", self::PROTOCOL_ERROR);
                            }

                            if ($length > $maxHeaderSize - \strlen($stream->headers)) {
                                $continuation = false;
                                throw new Http2StreamException("Headers exceed maximum length", $id, self::ENHANCE_YOUR_CALM);
                            }

                            while (\strlen($buffer) < $length) {
                                $buffer .= yield;
                            }

                            $stream->headers .= \substr($buffer, 0, $length);
                            $buffer = \substr($buffer, $length);

                            if (($flags & self::END_STREAM) !== "\0") {
                                $stream->state |= Http2Stream::REMOTE_CLOSED;
                            }

                            if (($flags & self::END_HEADERS) !== "\0") {
                                $continuation = false;
                                goto parse_headers;
                            }

                            continue 2;

                        default: // Ignore and discard unknown frame per spec.
                            while (\strlen($buffer) < $length) {
                                $buffer .= yield;
                            }

                            $buffer = \substr($buffer, $length);

                            continue 2;
                    }

                    parse_headers: {
                        $decoded = $this->table->decode($stream->headers, $maxHeaderSize);
                        $stream->headers = null;

                        if ($decoded === null) {
                            throw new Http2ConnectionException("Compression error in headers", self::COMPRESSION_ERROR);
                        }

                        $headers = [];
                        $pseudo = [];
                        foreach ($decoded as list($name, $value)) {
                            if (!\preg_match(self::HEADER_NAME_REGEX, $name)) {
                                throw new Http2StreamException("Invalid header field name", $id, self::PROTOCOL_ERROR);
                            }

                            if ($name[0] === ':') {
                                if (!empty($headers) || !isset(self::KNOWN_PSEUDO_HEADERS[$name]) || isset($pseudo[$name])) {
                                    throw new Http2ConnectionException("Unknown or invalid pseudo headers", self::PROTOCOL_ERROR);
                                }

                                $pseudo[$name] = $value;
                                continue;
                            }

                            $headers[$name][] = $value;
                        }

                        if (isset($this->trailerDeferreds[$id]) && $stream->state & Http2Stream::RESERVED) {
                            if (($flags & self::END_STREAM) === "\0" || $stream->expectedLength) {
                                throw new Http2StreamException("Stream not ended before receiving trailers", $id, self::PROTOCOL_ERROR);
                            }

                            // Trailers must not contain pseudo-headers.
                            foreach ($headers as $name => $value) {
                                if ($name[0] === ':') {
                                    throw new Http2StreamException("Trailers should not contain pseudo headers", $id, self::PROTOCOL_ERROR);
                                }
                            }

                            // Trailers must not contain any disallowed fields.
                            if (\array_intersect_key($headers, Trailers::DISALLOWED_TRAILERS)) {
                                throw new Http2StreamException("Disallowed trailer field name", $id, self::PROTOCOL_ERROR);
                            }

                            $deferred = $this->trailerDeferreds[$id];
                            $emitter = $this->bodyEmitters[$id];

                            unset($this->bodyEmitters[$id], $this->trailerDeferreds[$id]);

                            $emitter->complete();
                            $deferred->resolve(new Trailers($headers));

                            continue;
                        }

                        if ($stream->state & Http2Stream::RESERVED) {
                            throw new Http2StreamException("Stream already reserved", $id, self::PROTOCOL_ERROR);
                        }

                        $stream->state |= Http2Stream::RESERVED;

                        if ($this->stopping) {
                            throw new Http2StreamException("Shutting down", $id, self::REFUSED_STREAM);
                        }

                        if (!isset($pseudo[":method"], $pseudo[":path"], $pseudo[":scheme"])
                            || isset($headers["connection"])
                            || $pseudo[":path"] === ''
                            || (isset($headers["te"]) && \implode($headers["te"]) !== "trailers")
                        ) {
                            throw new Http2StreamException("Invalid header values", $id, self::PROTOCOL_ERROR);
                        }

                        $method = $pseudo[":method"];
                        $target = $pseudo[":path"];
                        $scheme = $pseudo[":scheme"] ?? ($this->client->isEncrypted() ? "https" : "http");
                        $host = $pseudo[":authority"] ?? "";
                        $query = null;

                        if (!\preg_match("#^([A-Z\d\.\-]+|\[[\d:]+\])(?::([1-9]\d*))?$#i", $host, $matches)) {
                            throw new Http2StreamException("Invalid authority (host) name", $id, self::PROTOCOL_ERROR);
                        }

                        $host = $matches[1];
                        $port = isset($matches[2]) ? (int) $matches[2] : $this->client->getLocalAddress()->getPort();

                        if ($position = \strpos($target, "#")) {
                            $target = \substr($target, 0, $position);
                        }

                        if ($position = \strpos($target, "?")) {
                            $query = \substr($target, $position + 1);
                            $target = \substr($target, 0, $position);
                        }

                        try {
                            $uri = Uri\Http::createFromComponents([
                                "scheme" => $scheme,
                                "host"   => $host,
                                "port"   => $port,
                                "path"   => $target,
                                "query"  => $query,
                            ]);
                        } catch (Uri\UriException $exception) {
                            throw new Http2ConnectionException("Invalid request URI", self::PROTOCOL_ERROR);
                        }

                        if ($stream->state & Http2Stream::REMOTE_CLOSED) {
                            $request = new Request(
                                $this->client,
                                $method,
                                $uri,
                                $headers,
                                null,
                                "2.0"
                            );

                            $this->streamIdMap[\spl_object_hash($request)] = $id;
                            $stream->pendingResponse = ($this->onMessage)($request);

                            // Must null reference to Request object so it is destroyed when request handler completes.
                            $request = null;

                            continue;
                        }

                        $this->trailerDeferreds[$id] = $deferred = new Deferred;
                        $this->bodyEmitters[$id] = new Emitter;

                        $body = new RequestBody(
                            new IteratorStream($this->bodyEmitters[$id]->iterate()),
                            function (int $bodySize) use ($id) {
                                if (!isset($this->streams[$id], $this->bodyEmitters[$id])) {
                                    return;
                                }

                                if ($this->streams[$id]->maxBodySize >= $bodySize) {
                                    return;
                                }

                                $this->streams[$id]->maxBodySize = $bodySize;
                            }
                        );

                        if ($this->serverWindow <= 0) {
                            $increment = $maxBodySize - $this->serverWindow;
                            $this->serverWindow = $maxBodySize;
                            $this->writeFrame(\pack("N", $increment), self::WINDOW_UPDATE, self::NOFLAG);
                        }

                        $request = new Request(
                            $this->client,
                            $method,
                            $uri,
                            $headers,
                            $body,
                            "2.0",
                            $deferred->promise()
                        );

                        if (isset($headers["content-length"])) {
                            $contentLength = \implode($headers["content-length"]);
                            if (!\preg_match('/^0|[1-9][0-9]*$/', $contentLength)) {
                                throw new Http2StreamException("Invalid content-length header value", $id, self::PROTOCOL_ERROR);
                            }

                            $stream->expectedLength = (int) $contentLength;
                        }

                        $this->streamIdMap[\spl_object_hash($request)] = $id;
                        $stream->pendingResponse = ($this->onMessage)($request);

                        // Must null reference to Request and Body objects
                        // so they are destroyed when request handler completes.
                        $request = $body = null;
                    }
                } catch (Http2StreamException $exception) {
                    $id = $exception->getStreamId();
                    $code = $exception->getCode();

                    $this->writeFrame(\pack("N", $code), self::RST_STREAM, self::NOFLAG, $id);

                    if (isset($this->streams[$id])) {
                        $this->releaseStream($id, new ClientException("Stream error", $code, $exception));
                    }

                    // consume whole frame to be able to continue this connection
                    $length -= \strlen($buffer);
                    while ($length > 0) {
                        $buffer = yield;
                        $length -= \strlen($buffer);
                    }
                    $buffer = \substr($buffer, \strlen($buffer) + $length);
                }
            }
        } catch (Http2ConnectionException $exception) {
            yield $this->shutdown(null, $exception);
            $this->client->close();
        }
    }

    /**
     * @param string $buffer Entire settings frame payload. Only the first 6 bytes are examined.
     *
     * @throws Http2ConnectionException Thrown if the setting is invalid.
     */
    private function updateSetting(string $buffer): void
    {
        $unpacked = \unpack("nsetting/Nvalue", $buffer);

        if ($unpacked["value"] < 0) {
            throw new Http2ConnectionException("Invalid settings value", self::PROTOCOL_ERROR);
        }

        switch ($unpacked["setting"]) {
            case self::INITIAL_WINDOW_SIZE:
                if ($unpacked["value"] >= 1 << 31) {
                    throw new Http2ConnectionException("Invalid window size", self::FLOW_CONTROL_ERROR);
                }

                $priorWindowSize = $this->initialWindowSize;
                $this->initialWindowSize = $unpacked["value"];
                $difference = $this->initialWindowSize - $priorWindowSize;

                foreach ($this->streams as $stream) {
                    $stream->clientWindow += $difference;
                }

                // Settings ACK should be sent before HEADER or DATA frames.
                Loop::defer(\Closure::fromCallable([$this, 'sendBufferedData']));
                return;

            case self::ENABLE_PUSH:
                if ($unpacked["value"] & ~1) {
                    throw new Http2ConnectionException("Invalid push promise toggle value", self::PROTOCOL_ERROR);
                }

                $this->allowsPush = (bool) $unpacked["value"];
                return;

            case self::MAX_FRAME_SIZE:
                if ($unpacked["value"] < 1 << 14 || $unpacked["value"] >= 1 << 24) {
                    throw new Http2ConnectionException("Invalid max frame size", self::PROTOCOL_ERROR);
                }

                $this->maxFrameSize = $unpacked["value"];
                return;

            case self::HEADER_TABLE_SIZE:
            case self::MAX_HEADER_LIST_SIZE:
            case self::MAX_CONCURRENT_STREAMS:
                return; // @TODO Respect these settings from the client.

            default:
                return; // Unknown setting, ignore (6.5.2).
        }
    }

    private function sendBufferedData(): void
    {
        foreach ($this->streams as $id => $stream) {
            if ($this->clientWindow <= 0) {
                return;
            }

            if (!\strlen($stream->buffer) || $stream->clientWindow <= 0) {
                continue;
            }

            $this->writeBufferedData($id);
        }
    }
}<|MERGE_RESOLUTION|>--- conflicted
+++ resolved
@@ -258,10 +258,7 @@
             if ($request->getMethod() === "HEAD") {
                 $this->streams[$id]->state |= Http2Stream::LOCAL_CLOSED;
                 $this->writeData("", $id);
-<<<<<<< HEAD
-=======
                 $chunk = null;
->>>>>>> 7229c13c
                 return;
             }
 
@@ -313,7 +310,6 @@
                 return;
             }
 
-<<<<<<< HEAD
             $trailers = $response->getTrailers();
 
             if ($trailers === null) {
@@ -346,11 +342,6 @@
                     yield $this->writeFrame($headers, self::HEADERS, self::END_HEADERS | self::END_STREAM, $id);
                 }
             }
-=======
-            $this->streams[$id]->state |= Http2Stream::LOCAL_CLOSED;
-
-            yield $this->writeData($buffer, $id);
->>>>>>> 7229c13c
         } catch (ClientException $exception) {
             $error = $exception->getCode() ?? self::CANCEL; // Set error code to be used in finally below.
         } finally {
