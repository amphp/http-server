--- conflicted
+++ resolved
@@ -800,16 +800,10 @@
                                     $stream->expectedLength -= \strlen($body);
                                 }
 
-<<<<<<< HEAD
                                 if (isset($this->bodyEmitters[$id])) { // Stream may close while reading body chunk.
                                     yield $this->bodyEmitters[$id]->emit($body);
                                 }
                             }
-=======
-                        if ($this->serverWindow <= $maxBodySize >> 1) {
-                            $increment = \max($stream->serverWindow, $maxBodySize);
-                            $this->serverWindow += $increment;
->>>>>>> adec3f5a
 
                             if (($flags & self::END_STREAM) !== "\0") {
                                 $stream->state |= Http2Stream::REMOTE_CLOSED;
@@ -1313,14 +1307,18 @@
                             }
                         );
 
-                        if ($this->serverWindow <= 0) {
+                        if ($this->serverWindow <= $maxBodySize >> 1) {
                             $increment = $maxBodySize - $this->serverWindow;
                             $this->serverWindow = $maxBodySize;
                             $this->writeFrame(\pack("N", $increment), self::WINDOW_UPDATE, self::NOFLAG);
                         }
 
                         if (isset($headers["content-length"])) {
-                            $contentLength = \implode($headers["content-length"]);
+                            if (isset($headers["content-length"][1])) {
+                                throw new Http2StreamException("Received multiple content-length headers", $id, self::PROTOCOL_ERROR);
+                            }
+
+                            $contentLength = $headers["content-length"][0];
                             if (!\preg_match('/^0|[1-9][0-9]*$/', $contentLength)) {
                                 throw new Http2StreamException("Invalid content-length header value", $id, self::PROTOCOL_ERROR);
                             }
@@ -1356,71 +1354,7 @@
                     $id = $exception->getStreamId();
                     $code = $exception->getCode();
 
-<<<<<<< HEAD
                     $this->writeFrame(\pack("N", $code), self::RST_STREAM, self::NOFLAG, $id);
-=======
-                    $this->trailerDeferreds[$id] = $deferred = new Deferred;
-                    $this->bodyEmitters[$id] = new Emitter;
-
-                    $body = new RequestBody(
-                        new IteratorStream($this->bodyEmitters[$id]->iterate()),
-                        function (int $bodySize) use ($id) {
-                            if (!isset($this->streams[$id], $this->bodyEmitters[$id])) {
-                                return;
-                            }
-
-                            if ($this->streams[$id]->maxBodySize >= $bodySize) {
-                                return;
-                            }
-
-                            $this->streams[$id]->maxBodySize = $bodySize;
-                        },
-                        $deferred->promise()
-                    );
-
-                    if ($this->serverWindow <= 0) {
-                        $increment = $maxBodySize - $this->serverWindow;
-                        $this->serverWindow = $maxBodySize;
-                        $this->writeFrame(\pack("N", $increment), self::WINDOW_UPDATE, self::NOFLAG);
-                    }
-
-                    $request = new Request(
-                        $this->client,
-                        $method,
-                        $uri,
-                        $headers,
-                        $body,
-                        "2.0"
-                    );
-
-                    if (isset($headers["content-length"])) {
-                        if (isset($headers["content-length"][1])) {
-                            $error = self::PROTOCOL_ERROR;
-                            goto stream_error;
-                        }
-
-                        $contentLength = $headers["content-length"][0];
-                        if (!\preg_match('/^0|[1-9][0-9]*$/', $contentLength)) {
-                            $error = self::PROTOCOL_ERROR;
-                            goto stream_error;
-                        }
-
-                        $stream->expectedLength = (int) $contentLength;
-                    }
-
-                    $this->streamIdMap[\spl_object_hash($request)] = $id;
-                    $stream->pendingResponse = ($this->onMessage)($request);
-
-                    // Must null reference to Request and Body objects
-                    // so they are destroyed when request handler completes.
-                    $request = $body = null;
-
-                    continue;
-                }
-
-                stream_error: {
-                    $this->writeFrame(\pack("N", $error), self::RST_STREAM, self::NOFLAG, $id);
->>>>>>> adec3f5a
 
                     if (isset($this->streams[$id])) {
                         $this->releaseStream($id, new ClientException("Stream error", $code, $exception));
