--- conflicted
+++ resolved
@@ -772,17 +772,13 @@
                         $body = \substr($buffer, 0, $length - $padding);
                         $buffer = \substr($buffer, $length);
                         if ($body !== "") {
-<<<<<<< HEAD
-                            yield $this->bodyEmitters[$id]->emit($body);
-=======
                             if (\is_int($stream->expectedLength)) {
                                 $stream->expectedLength -= \strlen($body);
                             }
 
                             if (isset($this->bodyEmitters[$id])) { // Stream may close while reading body chunk.
-                                $buffer .= yield $this->bodyEmitters[$id]->emit($body);
-                            }
->>>>>>> fb2d1a09
+                                yield $this->bodyEmitters[$id]->emit($body);
+                            }
                         }
 
                         if (($flags & self::END_STREAM) !== "\0") {
@@ -1269,11 +1265,7 @@
                     }
 
                     $method = $headers[":method"][0];
-<<<<<<< HEAD
-                    $target = $headers[":path"][0] ?? "";
-=======
                     $target = $headers[":path"][0];
->>>>>>> fb2d1a09
                     $scheme = $headers[":scheme"][0] ?? ($this->client->isEncrypted() ? "https" : "http");
                     $host = $headers[":authority"][0] ?? "";
                     $query = null;
