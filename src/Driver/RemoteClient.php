<?php

namespace Amp\Http\Server\Driver;

use Amp\Coroutine;
use Amp\Deferred;
use Amp\Failure;
use Amp\Http\Server\ClientException;
use Amp\Http\Server\DefaultErrorHandler;
use Amp\Http\Server\ErrorHandler;
use Amp\Http\Server\Options;
use Amp\Http\Server\Request;
use Amp\Http\Server\RequestHandler;
use Amp\Http\Server\Response;
use Amp\Http\Status;
use Amp\Loop;
use Amp\Promise;
use Amp\Socket\ResourceSocket;
use Amp\Socket\SocketAddress;
use Amp\Socket\TlsInfo;
use Amp\Success;
use Psr\Log\LoggerInterface as PsrLogger;
use function Amp\call;

final class RemoteClient implements Client
{
    /** @var DefaultErrorHandler */
    private static $defaultErrorHandler;

    /** @var int */
    private $id;

    /** @var resource Stream socket resource */
    private $socket;

    /** @var SocketAddress */
    private $clientAddress;

    /** @var SocketAddress */
    private $serverAddress;

    /** @var bool */
    private $isEncrypted = false;

    /** @var TlsInfo|null */
    private $tlsInfo = [];

    /** @var \Generator */
    private $requestParser;

    /** @var string */
    private $readWatcher;

    /** @var string */
    private $writeWatcher;

    /** @var string */
    private $writeBuffer = "";

    /** @var int */
    private $status = 0;

    /** @var bool */
    private $isExported = false;

    /** @var Options */
    private $options;

    /** @var HttpDriver */
    private $httpDriver;

    /** @var RequestHandler */
    private $requestHandler;

    /** @var ErrorHandler */
    private $errorHandler;

    /** @var callable[]|null */
    private $onClose = [];

    /** @var TimeoutCache */
    private $timeoutCache;

    /** @var PsrLogger */
    private $logger;

    /** @var Deferred|null */
    private $writeDeferred;

    /** @var int */
    private $pendingHandlers = 0;

    /** @var int */
    private $pendingResponses = 0;

    /** @var bool */
    private $paused = false;

    /** @var callable */
    private $resume;

    /**
     * @param resource       $socket Stream socket resource.
     * @param RequestHandler $requestHandler
     * @param ErrorHandler   $errorHandler
     * @param PsrLogger      $logger
     * @param Options        $options
     * @param TimeoutCache   $timeoutCache
     */
    public function __construct(
        $socket,
        RequestHandler $requestHandler,
        ErrorHandler $errorHandler,
        PsrLogger $logger,
        Options $options,
        TimeoutCache $timeoutCache
    ) {
        \stream_set_blocking($socket, false);

        $this->socket = $socket;
        $this->id = (int) $socket;

        $this->options = $options;
        $this->timeoutCache = $timeoutCache;
        $this->logger = $logger;
        $this->requestHandler = $requestHandler;
        $this->errorHandler = $errorHandler;

        if (!self::$defaultErrorHandler) {
            self::$defaultErrorHandler = new DefaultErrorHandler;
        }

<<<<<<< HEAD
        $this->serverAddress = SocketAddress::fromLocalResource($this->socket);
        $this->clientAddress = SocketAddress::fromPeerResource($this->socket);
=======
        $serverName = \stream_socket_get_name($this->socket, false);
        if ($portStartPos = \strrpos($serverName, ":")) {
            $this->serverAddress = \substr($serverName, 0, $portStartPos);
            $this->serverPort = (int) \substr($serverName, $portStartPos + 1);
        } else {
            $this->serverAddress = $serverName;
        }

        $peerName = \stream_socket_get_name($this->socket, true);
        if ($portStartPos = \strrpos($peerName, ":")) {
            $this->clientAddress = \substr($peerName, 0, $portStartPos);
            $this->clientPort = (int) \substr($peerName, $portStartPos + 1);
        } else {
            $this->clientAddress = $serverName;
        }
>>>>>>> 94513944

        $this->resume = \Closure::fromCallable([$this, 'resume']);
    }

    /**
     * Listen for requests on the client and parse them using the given HTTP driver.
     *
     * @param HttpDriverFactory $driverFactory
     *
     * @throws \Error If the client has already been started.
     */
    public function start(HttpDriverFactory $driverFactory)
    {
        if ($this->readWatcher) {
            throw new \Error("Client already started");
        }

        $this->timeoutCache->renew($this->id);

        $this->writeWatcher = Loop::onWritable($this->socket, \Closure::fromCallable([$this, 'onWritable']));
        Loop::disable($this->writeWatcher);

        $context = \stream_context_get_options($this->socket);
        if (isset($context["ssl"])) {
            $this->readWatcher = Loop::onReadable(
                $this->socket,
                \Closure::fromCallable([$this, 'negotiateCrypto']),
                $driverFactory
            );
            return;
        }

        $this->setup($driverFactory->selectDriver($this));

        $this->readWatcher = Loop::onReadable($this->socket, \Closure::fromCallable([$this, 'onReadable']));
    }

    /** @inheritdoc */
    public function getOptions(): Options
    {
        return $this->options;
    }

    /** @inheritdoc */
    public function getPendingResponseCount(): int
    {
        return $this->pendingResponses;
    }

    /** @inheritdoc */
    public function getPendingRequestCount(): int
    {
        if ($this->httpDriver === null) {
            return 0;
        }

        return $this->httpDriver->getPendingRequestCount();
    }

    /** @inheritdoc */
    public function isWaitingOnResponse(): bool
    {
        return $this->httpDriver !== null && $this->pendingHandlers > $this->httpDriver->getPendingRequestCount();
    }

    /** @inheritdoc */
    public function getId(): int
    {
        return $this->id;
    }

    /** @inheritdoc */
    public function getRemoteAddress(): SocketAddress
    {
        return $this->clientAddress;
    }

    /** @inheritdoc */
    public function getLocalAddress(): SocketAddress
    {
        return $this->serverAddress;
    }

    /** @inheritdoc */
    public function isEncrypted(): bool
    {
        return $this->isEncrypted;
    }

    /** @inheritdoc */
    public function getTlsInfo(): ?TlsInfo
    {
        return $this->tlsInfo;
    }

    /** @inheritdoc */
    public function isExported(): bool
    {
        return $this->isExported;
    }

    /** @inheritdoc */
    public function getStatus(): int
    {
        return $this->status;
    }

    /** @inheritdoc */
    public function close(): void
    {
        if ($this->onClose === null) {
            return; // Client already closed.
        }

        $onClose = $this->onClose;
        $this->onClose = null;

        $this->status = self::CLOSED_RDWR;

        $this->clear();

        if ($this->writeDeferred) {
            $this->writeDeferred->resolve();
        }

        // ensures a TCP FIN frame is sent even if other processes (forks) have inherited the fd
        @\stream_socket_shutdown($this->socket, \STREAM_SHUT_RDWR);
        @\fclose($this->socket);

        if (($this->serverAddress->getHost()[0] ?? "") !== "/") { // no unix domain socket
            \assert($this->logger->debug("Close {$this->clientAddress} #{$this->id}") || true);
        } else {
            \assert($this->logger->debug("Close connection on {$this->serverAddress} #{$this->id}") || true);
        }

        foreach ($onClose as $callback) {
            Promise\rethrow(call($callback, $this));
        }
    }

    /** @inheritdoc */
    public function onClose(callable $callback): void
    {
        if ($this->onClose === null) {
            Promise\rethrow(call($callback, $this));
            return;
        }

        $this->onClose[] = $callback;
    }

    /** @inheritdoc */
    public function stop(int $timeout): Promise
    {
        if ($this->httpDriver === null) {
            $this->close();
            return new Success;
        }

        $promise = Promise\timeout($this->httpDriver->stop(), $timeout);
        $promise->onResolve([$this, "close"]);
        return $promise;
    }

    /**
     * @param HttpDriver $driver
     */
    private function setup(HttpDriver $driver): void
    {
        $this->httpDriver = $driver;
        $this->requestParser = $this->httpDriver->setup(
            $this,
            \Closure::fromCallable([$this, 'onMessage']),
            \Closure::fromCallable([$this, 'write'])
        );

        $this->requestParser->current();
    }

    private function clear(): void
    {
        $this->httpDriver = null;
        $this->requestParser = null;
        $this->resume = null;
        $this->paused = true;

        if ($this->readWatcher) {
            Loop::cancel($this->readWatcher);
        }

        if ($this->writeWatcher) {
            Loop::cancel($this->writeWatcher);
        }

        $this->timeoutCache->clear($this->id);
    }

    /**
     * Called by the onReadable watcher (after encryption has been negotiated if applicable).
     */
    private function onReadable(): void
    {
        $data = @\stream_get_contents($this->socket, $this->options->getChunkSize());
        if ($data !== false && $data !== "") {
            $this->timeoutCache->renew($this->id);
            $this->parse($data);
            return;
        }

        if (!\is_resource($this->socket) || @\feof($this->socket)) {
            $this->close();
        }
    }

    /**
     * Sends data to the request parser.
     *
     * @param string $data
     */
    private function parse(string $data = ""): void
    {
        try {
            $promise = $this->requestParser->send($data);

            if ($promise instanceof Promise && !$this->isExported && !($this->status & self::CLOSED_RDWR)) {
                // Parser wants to wait until a promise completes.
                $this->paused = true;
                $promise->onResolve($this->resume); // Resume will set $this->paused to false if called immediately.
                if ($this->paused) { // Avoids potential for unnecessary disable followed by enable.
                    Loop::disable($this->readWatcher);
                }
            }
        } catch (\Throwable $exception) {
            // Parser *should not* throw an exception, but in case it does...
            $this->logger->critical($exception);
            $this->close();
        }
    }

    /**
     * Called by the onReadable watcher after the client connects until encryption is enabled.
     *
     * @param string            $watcher
     * @param resource          $socket
     * @param HttpDriverFactory $driverFactory
     */
    private function negotiateCrypto(string $watcher, $socket, HttpDriverFactory $driverFactory): void
    {
        if ($handshake = @\stream_socket_enable_crypto($this->socket, true)) {
            Loop::cancel($this->readWatcher);

            $this->isEncrypted = true;
            $this->tlsInfo = TlsInfo::fromStreamResource($this->socket);
            \assert($this->tlsInfo !== null);

            \assert($this->logger->debug(\sprintf(
<<<<<<< HEAD
                    "Crypto negotiated (ALPN: %s) %s",
                    ($this->tlsInfo->getApplicationLayerProtocol() ?? "none"),
                    $this->clientAddress
                )) || true);
=======
                "Crypto negotiated (ALPN: %s) %s:%d",
                ($this->cryptoInfo["alpn_protocol"] ?? "none"),
                $this->clientAddress,
                $this->clientPort
            )) || true);
>>>>>>> 94513944

            $this->setup($driverFactory->selectDriver($this));

            $this->readWatcher = Loop::onReadable($this->socket, \Closure::fromCallable([$this, 'onReadable']));
            return;
        }

        if ($handshake === false) {
            \assert($this->logger->debug("Crypto handshake error {$this->clientAddress}") || true);
            $this->close();
        }
    }

    /**
     * Called by the onWritable watcher.
     */
    private function onWritable(): void
    {
        $bytesWritten = @\fwrite($this->socket, $this->writeBuffer);

        if ($bytesWritten === false) {
            $this->close();
            return;
        }

        if ($bytesWritten === 0) {
            return;
        }

        $this->timeoutCache->renew($this->id);

        if ($bytesWritten !== \strlen($this->writeBuffer)) {
            $this->writeBuffer = \substr($this->writeBuffer, $bytesWritten);
            return;
        }

        $this->writeBuffer = "";

        Loop::disable($this->writeWatcher);
        $deferred = $this->writeDeferred;
        $this->writeDeferred = null;
        $deferred->resolve();
    }

    /**
     * Adds the given data to the buffer of data to be written to the client socket. Returns a promise that resolves
     * once the client write buffer has emptied.
     *
     * @param string $data The data to write.
     * @param bool   $close If true, close the client after the given chunk of data has been written.
     *
     * @return Promise
     */
    private function write(string $data, bool $close = false): Promise
    {
        if ($this->status & self::CLOSED_WR) {
            return new Failure(new ClientException("The client disconnected"));
        }

        if (!$this->writeDeferred) {
            $bytesWritten = @\fwrite($this->socket, $data);

            if ($bytesWritten === false) {
                $this->close();
                return new Failure(new ClientException("The client disconnected"));
            }

            if ($bytesWritten !== 0) {
                $this->timeoutCache->renew($this->id);
            }

            if ($bytesWritten === \strlen($data)) {
                if ($close) {
                    $this->close();
                }

                return new Success;
            }

            $this->writeDeferred = new Deferred;
            $data = \substr($data, $bytesWritten);
        }

        $this->writeBuffer .= $data;

        Loop::enable($this->writeWatcher);

        $promise = $this->writeDeferred->promise();

        if ($close) {
            Loop::cancel($this->readWatcher);
            $this->status |= self::CLOSED_WR;
            $promise->onResolve([$this, "close"]);
        }

        return $promise;
    }

    /**
     * Invoked by the HTTP parser when a request is parsed.
     *
     * @param Request $request
     * @param string  $buffer Remaining buffer in the parser.
     *
     * @return Promise
     */
    private function onMessage(Request $request, string $buffer = ''): Promise
    {
        \assert($this->logger->debug(\sprintf(
<<<<<<< HEAD
                "%s %s HTTP/%s @ %s",
                $request->getMethod(),
                $request->getUri(),
                $request->getProtocolVersion(),
                $this->clientAddress
            )) || true);
=======
            "%s %s HTTP/%s @ %s:%s",
            $request->getMethod(),
            $request->getUri(),
            $request->getProtocolVersion(),
            $this->clientAddress,
            $this->clientPort
        )) || true);
>>>>>>> 94513944

        return new Coroutine($this->respond($request, $buffer));
    }

    /**
     * Resumes the request parser after it has yielded a promise.
     *
     * @param \Throwable|null $exception
     */
    private function resume(\Throwable $exception = null): void
    {
        if ($exception) {
            $this->close();
            return;
        }

        if (!$this->isExported && !($this->status & self::CLOSED_RDWR)) {
            $this->paused = false;
            Loop::enable($this->readWatcher);
            $this->parse();
        }
    }

    /**
     * Respond to a parsed request.
     *
     * @param Request $request
     * @param string  $buffer
     *
     * @return \Generator
     */
    private function respond(Request $request, string $buffer): \Generator
    {
        $this->pendingHandlers++;
        $this->pendingResponses++;

        try {
            $method = $request->getMethod();

            if (!\in_array($method, $this->options->getAllowedMethods(), true)) {
                if (!\in_array($method, HttpDriver::KNOWN_METHODS, true)) {
                    $response = yield from $this->makeNotImplementedResponse();
                } else {
                    $response = yield from $this->makeMethodNotAllowedResponse();
                }
            } elseif ($method === "OPTIONS" && $request->getUri()->getPath() === "") {
                $response = $this->makeOptionsResponse();
            } else {
                $response = yield $this->requestHandler->handleRequest(clone $request);

                if (!$response instanceof Response) {
                    throw new \Error("At least one request handler must return an instance of " . Response::class);
                }
            }
        } catch (ClientException $exception) {
            $this->close();
            return;
        } catch (\Throwable $exception) {
            $this->logger->error($exception);
            $response = yield from $this->makeExceptionResponse($request);
        } finally {
            $this->pendingHandlers--;
        }

        if ($this->status & self::CLOSED_WR) {
            return; // Client closed before response could be sent.
        }

        $promise = $this->httpDriver->write($request, $response);

        $promise->onResolve(function (): void {
            $this->pendingResponses--;
        });

        if ($response->isUpgraded()) {
            $this->isExported = true;
            $callback = $response->getUpgradeCallable();
            $promise->onResolve(function () use ($callback, $buffer): void {
                $this->export($callback, $buffer);
            });
        }
    }

    private function makeMethodNotAllowedResponse(): \Generator
    {
        $status = Status::METHOD_NOT_ALLOWED;
        /** @var Response $response */
        $response = yield $this->errorHandler->handleError($status);
        $response->setHeader("Connection", "close");
        $response->setHeader("Allow", \implode(", ", $this->options->getAllowedMethods()));
        return $response;
    }

    private function makeNotImplementedResponse(): \Generator
    {
        $status = Status::NOT_IMPLEMENTED;
        /** @var Response $response */
        $response = yield $this->errorHandler->handleError($status);
        $response->setHeader("Connection", "close");
        $response->setHeader("Allow", \implode(", ", $this->options->getAllowedMethods()));
        return $response;
    }

    private function makeOptionsResponse(): Response
    {
        return new Response(Status::NO_CONTENT, ["Allow" => \implode(", ", $this->options->getAllowedMethods())]);
    }

    /**
     * Used if an exception is thrown from a request handler.
     *
     * @param Request $request
     *
     * @return \Generator
     */
    private function makeExceptionResponse(Request $request): \Generator
    {
        $status = Status::INTERNAL_SERVER_ERROR;

        try {
            return yield $this->errorHandler->handleError($status, null, $request);
        } catch (\Throwable $exception) {
            // If the error handler throws, fallback to returning the default HTML error page.
            $this->logger->error($exception);

            // The default error handler will never throw, otherwise there's a bug
            return yield self::$defaultErrorHandler->handleError($status, null, $request);
        }
    }

    /**
     * Invokes the export function on Response with the socket upgraded from the HTTP server.
     *
     * @param callable $upgrade callable
     * @param string   $buffer Remaining buffer read from the socket.
     */
    private function export(callable $upgrade, string $buffer): void
    {
        if ($this->status & self::CLOSED_RDWR) {
            return;
        }

        $this->clear();

        \assert($this->logger->debug("Upgrade {$this->clientAddress} #{$this->id}") || true);

        try {
            $socket = ResourceSocket::fromServerSocket($this->socket, $this->options->getChunkSize());
            $upgrade(new UpgradedSocket($this, $socket, $buffer));
        } catch (\Throwable $exception) {
            $this->logger->error($exception);
            $this->close();
        }
    }
}<|MERGE_RESOLUTION|>--- conflicted
+++ resolved
@@ -130,10 +130,6 @@
             self::$defaultErrorHandler = new DefaultErrorHandler;
         }
 
-<<<<<<< HEAD
-        $this->serverAddress = SocketAddress::fromLocalResource($this->socket);
-        $this->clientAddress = SocketAddress::fromPeerResource($this->socket);
-=======
         $serverName = \stream_socket_get_name($this->socket, false);
         if ($portStartPos = \strrpos($serverName, ":")) {
             $this->serverAddress = \substr($serverName, 0, $portStartPos);
@@ -149,7 +145,9 @@
         } else {
             $this->clientAddress = $serverName;
         }
->>>>>>> 94513944
+
+        $this->serverAddress = SocketAddress::fromLocalResource($this->socket);
+        $this->clientAddress = SocketAddress::fromPeerResource($this->socket);
 
         $this->resume = \Closure::fromCallable([$this, 'resume']);
     }
@@ -406,18 +404,11 @@
             \assert($this->tlsInfo !== null);
 
             \assert($this->logger->debug(\sprintf(
-<<<<<<< HEAD
-                    "Crypto negotiated (ALPN: %s) %s",
-                    ($this->tlsInfo->getApplicationLayerProtocol() ?? "none"),
-                    $this->clientAddress
-                )) || true);
-=======
                 "Crypto negotiated (ALPN: %s) %s:%d",
                 ($this->cryptoInfo["alpn_protocol"] ?? "none"),
                 $this->clientAddress,
                 $this->clientPort
             )) || true);
->>>>>>> 94513944
 
             $this->setup($driverFactory->selectDriver($this));
 
@@ -527,14 +518,6 @@
     private function onMessage(Request $request, string $buffer = ''): Promise
     {
         \assert($this->logger->debug(\sprintf(
-<<<<<<< HEAD
-                "%s %s HTTP/%s @ %s",
-                $request->getMethod(),
-                $request->getUri(),
-                $request->getProtocolVersion(),
-                $this->clientAddress
-            )) || true);
-=======
             "%s %s HTTP/%s @ %s:%s",
             $request->getMethod(),
             $request->getUri(),
@@ -542,7 +525,6 @@
             $this->clientAddress,
             $this->clientPort
         )) || true);
->>>>>>> 94513944
 
         return new Coroutine($this->respond($request, $buffer));
     }
