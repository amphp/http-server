--- conflicted
+++ resolved
@@ -174,15 +174,11 @@
         // it throws we can handle InternalFilterException appropriately in the server.
         $this->state = self::STREAMING | self::STARTED;
 
-<<<<<<< HEAD
-        return $this->client->bufferDeferred ? $this->client->bufferDeferred->promise() : new \Amp\Success;
-=======
-        if ($promisor = $this->client->bufferPromisor) {
-            return $promisor->promise();
+        if ($deferred = $this->client->bufferDeferred) {
+            return $deferred->promise();
         } else {
             return $this->client->isDead & Client::CLOSED_WR ? new \Amp\Failure(new ClientException) : new \Amp\Success;
         }
->>>>>>> d1b0fd1e
     }
 
     /**
