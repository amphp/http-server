--- conflicted
+++ resolved
@@ -2,14 +2,14 @@
 
 namespace Aerys;
 
+use Amp\ByteStream\ResourceOutputStream;
 use Amp\Deferred;
-<<<<<<< HEAD
 use Amp\Loop;
-=======
 use Psr\Log\LoggerInterface as PsrLogger;
->>>>>>> a4d124df
 
 class WorkerProcess extends Process {
+    use \Amp\CallableMaker;
+
     private $logger;
     private $ipcSock;
     private $bootstrapper;
@@ -23,85 +23,60 @@
         $this->bootstrapper = $bootstrapper ?: new Bootstrapper;
     }
 
-    public function recvServerSocketCallback($addrCtxMap) {
-        $deferred = new Deferred;
+    private function receiveServerSocketCallback($addrCtxMap) {
+        return \Amp\call(function () use ($addrCtxMap) {
+            // Logger must not be writing at the same time as we do here
+            if (\method_exists($this->logger, "disableSending")) {
+                yield $this->logger->disableSending();
+            }
 
-        $json = json_encode(array_map(function ($context) { return $context["socket"]; }, $addrCtxMap));
-        $data = "\x1" . pack("N", \strlen($json)) . $json;
-        // Logger must not be writing at the same time as we do here
-<<<<<<< HEAD
-        $this->logger->disableSending()->onResolve(function () use (&$data, $deferred, $addrCtxMap) {
-            Loop::onWritable($this->ipcSock, function ($watcherId, $socket) use (&$data, $deferred, $addrCtxMap) {
-=======
-        $when = function() use (&$data, $deferred, $addrCtxMap) {
-            \Amp\onWritable($this->ipcSock, function ($watcherId, $socket) use (&$data, $deferred, $addrCtxMap) {
->>>>>>> a4d124df
-                $bytesWritten = \fwrite($socket, $data);
-                if ($bytesWritten === false || ($bytesWritten === 0 && (!\is_resource($socket) || @\feof($socket)))) {
-                    $deferred->fail(new \RuntimeException("Server context data could not be transmitted to watcher process"));
-                    Loop::cancel($watcherId);
+            $stream = new ResourceOutputStream($this->ipcSock);
+            $json = json_encode(array_map(function ($context) {
+                return $context["socket"];
+            }, $addrCtxMap));
+            yield $stream->write("\x1" . pack("N", \strlen($json)) . $json);
+
+            if (\method_exists($this->logger, "enableSending")) {
+                $this->logger->enableSending();
+            }
+
+            $deferred = new Deferred;
+            $gen = (function () use (&$watcherId, $deferred, $addrCtxMap) {
+                $serverSockets = [];
+
+                // number of sockets followed by sockets with address in iov(ec)
+                $data = "";
+                do {
+                    yield;
+                    $data .= fread($this->ipcSock, 4 - \strlen($data));
+                } while (\strlen($data) < 4);
+                $sockets = unpack("Nlength", $data)["length"];
+
+                $ipcSock = \socket_import_stream($this->ipcSock);
+                while ($sockets--) {
+                    yield;
+                    $data = ["controllen" => \socket_cmsg_space(SOL_SOCKET, SCM_RIGHTS) + 4]; // 4 == sizeof(int)
+                    if (!\socket_recvmsg($ipcSock, $data)) {
+                        $deferred->fail(new \RuntimeException("Server sockets could not be received from watcher process"));
+                        Loop::cancel($watcherId);
+                    }
+                    $address = $data["iov"][0];
+                    $newSock = $data["control"][0]["data"][0];
+                    \socket_listen($newSock, $addrCtxMap[$address]["socket"]["backlog"] ?? 0);
+
+                    $newSocket = \socket_export_stream($newSock);
+                    \stream_context_set_option($newSocket, $addrCtxMap[$address]); // put eventual options like ssl back (per worker)
+                    $serverSockets[$address] = $newSocket;
                 }
 
-                $data = \substr($data, $bytesWritten);
-                if ($data != "") {
-                    return;
-                }
-
-<<<<<<< HEAD
                 Loop::cancel($watcherId);
-                $this->logger->enableSending();
-=======
-                \Amp\cancel($watcherId);
-                if (\method_exists($this->logger, "enableSending")) {
-                    $this->logger->enableSending();
-                }
->>>>>>> a4d124df
-
-                $gen = (function () use ($socket, &$watcherId, $deferred, $addrCtxMap) {
-                    $serverSockets = [];
-
-                    // number of sockets followed by sockets with address in iov(ec)
-                    $data = "";
-                    do {
-                        yield;
-                        $data .= fread($socket, 4 - \strlen($data));
-                    } while (\strlen($data) < 4);
-                    $sockets = unpack("Nlength", $data)["length"];
-
-                    // block the recvmsg (IF there is data available), otherwise we risk getting Warning: socket_recvmsg(): error converting native data (path: msghdr > control > element #1 > data): error creating resource for received file descriptor %d: fstat() call failed with errno 9
-                    \stream_set_blocking($socket, true);
-                    while ($sockets--) {
-                        yield;
-                        $data = ["controllen" => \socket_cmsg_space(SOL_SOCKET, SCM_RIGHTS) + 4];
-                        if (!\socket_recvmsg(\socket_import_stream($socket), $data)) {
-                            $deferred->fail(new \RuntimeException("Server sockets could not be received from watcher process"));
-                            Loop::cancel($watcherId);
-                        }
-                        $address = $data["iov"][0];
-                        $newSock = $data["control"][0]["data"][0];
-                        \socket_listen($newSock, $addrCtxMap[$address]["socket"]["backlog"] ?? 0);
-
-                        $newSocket = \socket_export_stream($newSock);
-                        \stream_context_set_option($newSocket, $addrCtxMap[$address]); // put eventual options like ssl back (per worker)
-                        $serverSockets[$address] = $newSocket;
-                    }
-                    \stream_set_blocking($socket, false);
-
-                    Loop::cancel($watcherId);
-                    $deferred->resolve($serverSockets);
-                })();
-                $watcherId = Loop::onReadable($socket, function () use ($gen) {
-                    $gen->next();
-                });
+                $deferred->resolve($serverSockets);
+            })();
+            $watcherId = Loop::onReadable($this->ipcSock, function () use ($gen) {
+                $gen->next();
             });
-        };
-        if (\method_exists($this->logger, "disableSending")) {
-            $this->logger->disableSending()->when($when);
-        } else {
-            $when();
-        }
-
-        return $deferred->promise();
+            return $deferred->promise();
+        });
     }
 
     protected function doStart(Console $console): \Generator {
@@ -118,7 +93,7 @@
         $server = yield from $this->bootstrapper->boot($this->logger, $console);
         if ($console->isArgDefined("socket-transfer")) {
             \assert(\extension_loaded("sockets") && PHP_VERSION_ID > 70007);
-            yield $server->start([$this, "recvServerSocketCallback"]);
+            yield $server->start($this->callableFromInstanceMethod("receiveServerSocketCallback"));
         } else {
             yield $server->start();
         }
