--- conflicted
+++ resolved
@@ -471,13 +471,6 @@
             }
         } else {
             $client->bufferSize -= $bytesWritten;
-<<<<<<< HEAD
-            if ($client->bufferDeferred && $client->bufferSize <= $client->options->softStreamCap) {
-                $client->bufferDeferred->resolve();
-                $client->bufferDeferred = null;
-            }
-=======
->>>>>>> 0fc1da05
             if ($bytesWritten === \strlen($client->writeBuffer)) {
                 $client->writeBuffer = "";
                 \Amp\disable($watcherId);
@@ -488,10 +481,10 @@
                 $client->writeBuffer = \substr($client->writeBuffer, $bytesWritten);
                 \Amp\enable($watcherId);
             }
-            if ($client->bufferPromisor && $client->bufferSize <= $client->options->softStreamCap) {
-                $promisor = $client->bufferPromisor;
-                $client->bufferPromisor = null;
-                $promisor->succeed();
+            if ($client->bufferDeferred && $client->bufferSize <= $client->options->softStreamCap) {
+                $deferred = $client->bufferDeferred;
+                $client->bufferDeferred = null;
+                $deferred->succeed();
             }
         }
     }
