--- conflicted
+++ resolved
@@ -562,14 +562,9 @@
 
     private function onParsedMessageWithEntity(Client $client, array $parseResult) {
         $id = $parseResult["id"];
-<<<<<<< HEAD
-        $client->bodyEmitters[$id]->complete();
+        $emitter = $client->bodyEmitters[$id];
         unset($client->bodyEmitters[$id]);
-=======
-        $promisor = $client->bodyPromisors[$id];
-        unset($client->bodyPromisors[$id]);
-        $promisor->succeed();
->>>>>>> d1b0fd1e
+        $emitter->complete();
         // @TODO Update trailer headers if present
 
         // Don't respond() because we always start the response when headers arrive
@@ -759,7 +754,6 @@
         try {
             $out = ($application)($request, $response);
             if ($out instanceof \Generator) {
-<<<<<<< HEAD
                 $out = new Coroutine($out);
             }
             if ($out instanceof Promise) {
@@ -782,12 +776,6 @@
                         $this->onApplicationError($error, $ireq, $response, $filters);
                     }
                 });
-=======
-                $promise = resolve($out);
-                $promise->when($this->onCoroutineAppResolve, [$ireq, $response, $filters]);
-            } elseif ($out instanceof Promise) {
-                $out->when($this->onCoroutineAppResolve, [$ireq, $response, $filters]);
->>>>>>> d1b0fd1e
             } elseif ($response->state() & Response::STARTED) {
                 $response->end();
             } else {
