--- conflicted
+++ resolved
@@ -504,17 +504,10 @@
                     $client->readWatcher = null;
                     if ($client->bodyEmitters) {
                         $ex = new ClientException;
-<<<<<<< HEAD
-                        foreach ($client->bodyEmitters as $deferred) {
-                            $deferred->fail($ex);
+                        foreach ($client->bodyEmitters as $key => $emitter) {
+                            $emitter->fail($ex);
+                            $client->bodyEmitters[$key] = new Emitter;
                         }
-                        $client->bodyEmitters = [];
-=======
-                        foreach ($client->bodyPromisors as $key => $promisor) {
-                            $promisor->fail($ex);
-                            $client->bodyPromisors[$key] = new Deferred;
-                        }
->>>>>>> 19874361
                     }
                 }
             }
@@ -901,14 +894,9 @@
         assert($this->logDebug("close {$client->clientAddr}:{$client->clientPort}"));
         if ($client->bodyEmitters) {
             $ex = new ClientException;
-<<<<<<< HEAD
-            foreach ($client->bodyEmitters as $deferred) {
-                $deferred->fail($ex);
-=======
-            foreach ($client->bodyPromisors as $key => $promisor) {
-                $promisor->fail($ex);
-                $client->bodyPromisors[$key] = new Deferred;
->>>>>>> 19874361
+            foreach ($client->bodyEmitters as $key => $emitter) {
+                $emitter->fail($ex);
+                $client->bodyEmitters[$key] = new Emitter;
             }
         }
         if ($client->bufferDeferred) {
