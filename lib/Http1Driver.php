<?php

namespace Aerys;

use Amp\{ Deferred, Loop };

class Http1Driver implements HttpDriver {
    const HEADER_REGEX = "(
        ([^()<>@,;:\\\"/[\]?={}\x01-\x20\x7F]+):[\x20\x09]*
        ([^\x01-\x08\x0A-\x1F\x7F]*)[\x0D]?[\x20\x09]*[\r]?[\n]
    )x";

    private $http2;
    private $parseEmitter;
    private $responseWriter;

    public function setup(callable $parseEmitter, callable $responseWriter) {
        $this->parseEmitter = $parseEmitter;
        $this->responseWriter = $responseWriter;
        $this->http2 = new Http2Driver;
        $this->http2->setup($parseEmitter, $responseWriter);
    }

    public function filters(InternalRequest $ireq, array $userFilters): array {
        // We need this in filters to be able to return HTTP/2.0 filters; if we allow HTTP/1.1 filters to be returned, we have lost
        if (isset($ireq->headers["upgrade"][0]) &&
            $ireq->headers["upgrade"][0] === "h2c" &&
            $ireq->protocol === "1.1" &&
            isset($ireq->headers["http2-settings"][0]) &&
            false !== $h2cSettings = base64_decode(strtr($ireq->headers["http2-settings"][0], "-_", "+/"), true)
        ) {
            // Send upgrading response
            $ireq->responseWriter->send([
                ":status" => HTTP_STATUS["SWITCHING_PROTOCOLS"],
                ":reason" => "Switching Protocols",
                "connection" => ["Upgrade"],
                "upgrade" => ["h2c"],
            ]);
            $ireq->responseWriter->send(false); // flush before replacing

            // internal upgrade
            $client = $ireq->client;
            $client->httpDriver = $this->http2;
            $client->requestParser = $client->httpDriver->parser($client, $h2cSettings);

            $client->requestParser->valid(); // start generator

            $ireq->responseWriter = $client->httpDriver->writer($ireq);
            $ireq->streamId = 1;
            $client->streamWindow = [];
            $client->streamWindow[$ireq->streamId] = $client->window;
            $client->streamWindowBuffer[$ireq->streamId] = "";
            $ireq->protocol = "2.0";

            /* unnecessary:
            // Make request look HTTP/2 compatible
            $ireq->headers[":scheme"] = $client->isEncrypted ? "https" : "http";
            $ireq->headers[":authority"] = $ireq->headers["host"][0];
            $ireq->headers[":path"] = $ireq->uriPath;
            $ireq->headers[":method"] = $ireq->method;
            $host = \explode(":", $ireq->headers["host"][0]);
            if (count($host) > 1) {
                $ireq->uriPort = array_pop($host);
            }
            $ireq->uriHost = implode(":", $host);
            unset($ireq->headers["host"]);
            */

            return $client->httpDriver->filters($ireq, $userFilters);
        }

        $filters = [
            [$this, "responseInitFilter"],
        ];
        if ($userFilters) {
            $filters = array_merge($filters, $userFilters);
        }
        if ($ireq->client->options->deflateEnable) {
            $filters[] = '\Aerys\deflateResponseFilter';
        }
        if ($ireq->protocol === "1.1") {
            $filters[] = [$this, "chunkedResponseFilter"];
        }
        if ($ireq->method === "HEAD") {
            $filters[] = '\Aerys\nullBodyResponseFilter';
        }

        return $filters;
    }

    public function writer(InternalRequest $ireq): \Generator {
        $headers = yield;

        $client = $ireq->client;

        if (!empty($headers["connection"])) {
            foreach ($headers["connection"] as $connection) {
                if (\strcasecmp($connection, "close") === 0) {
                    $client->shouldClose = true;
                }
            }
        }

        $lines = ["HTTP/{$ireq->protocol} {$headers[":status"]} {$headers[":reason"]}"];
        unset($headers[":status"], $headers[":reason"]);
        foreach ($headers as $headerField => $headerLines) {
            if ($headerField[0] !== ":") {
                foreach ($headerLines as $headerLine) {
                    /* verify header fields (per RFC) and header values against containing \n */
                    \assert(strpbrk($headerField, "\n\t ()<>@,;:\\\"/[]?={}") === false && strpbrk((string) $headerLine, "\n") === false);
                    $lines[] = "{$headerField}: {$headerLine}";
                }
            }
        }
        $lines[] = "\r\n";
        $msgPart = \implode("\r\n", $lines);
        $msgs = "";

        do {
            $msgs .= $msgPart;

            if ($msgPart === false || \strlen($msgs) >= $client->options->outputBufferSize) {
                $client->writeBuffer .= $msgs;
                ($this->responseWriter)($client);
                $msgs = "";

                if ($client->isDead & Client::CLOSED_WR) {
<<<<<<< HEAD
                    if (!$client->bufferDeferred) {
                        $client->bufferDeferred = new Deferred;
                        $client->bufferDeferred->fail(new ClientException);
                    }
=======
>>>>>>> d1b0fd1e
                    while (true) {
                        yield;
                    }
                }

                $client->bufferSize = \strlen($client->writeBuffer);
                if ($client->bufferDeferred) {
                    if ($client->bufferSize <= $client->options->softStreamCap) {
                        $client->bufferDeferred->resolve();
                    }
                } elseif ($client->bufferSize > $client->options->softStreamCap) {
                    $client->bufferDeferred = new Deferred;
                }
            }
        } while (($msgPart = yield) !== null);

        $client->writeBuffer .= $msgs;

        // parserEmitLock check is required to prevent recursive continuation of the parser
        if ($client->requestParser && $client->parserEmitLock && !$client->shouldClose) {
            $client->requestParser->send(false);
        }

        ($this->responseWriter)($client, $final = true);

<<<<<<< HEAD
        if ($client->isDead & Client::CLOSED_WR) {
            if (!$client->bufferDeferred) {
                $client->bufferDeferred = new Deferred;
                $client->bufferDeferred->fail(new ClientException);
            }
        } elseif (($client->isDead & Client::CLOSED_RD) && $client->bodyEmitters) {
            array_pop($client->bodyEmitters)->fail(new ClientException); // just one element with Http1Driver
=======
        if ($client->isDead == Client::CLOSED_RD /* i.e. not CLOSED_WR */ && $client->bodyPromisors) {
            array_pop($client->bodyPromisors)->fail(new ClientException); // just one element with Http1Driver
>>>>>>> d1b0fd1e
        }
    }

    public function upgradeBodySize(InternalRequest $ireq) {
        $client = $ireq->client;
        if ($client->bodyEmitters) {
            $client->streamWindow = $ireq->maxBodySize;
            if ($client->parserEmitLock) {
                $client->requestParser->send("");
            }
        }
    }

    public function parser(Client $client): \Generator {
        $maxHeaderSize = $client->options->maxHeaderSize;
        $bodyEmitSize = $client->options->ioGranularity;

        $buffer = "";

        do {
            // break potential references
            unset($traceBuffer, $protocol, $method, $uri, $headers);
            $client->streamWindow = $client->options->maxBodySize;
                
            $traceBuffer = null;
            $headers = [];
            $contentLength = null;
            $isChunked = false;
            $protocol = null;
            $uri = null;
            $method = null;

            $parseResult = [
                "id" => 0, // dummy-id
                "trace" => &$traceBuffer,
                "protocol" => &$protocol,
                "method" => &$method,
                "uri" => &$uri,
                "headers" => &$headers,
                "body" => "",
            ];

            if ($client->pendingResponses) {
                $client->parserEmitLock = true;

                do {
                    if (\strlen($buffer) > $maxHeaderSize + $client->streamWindow) {
                        Loop::disable($client->readWatcher);
                        $buffer .= yield;
                        if (!($client->isDead & Client::CLOSED_RD)) {
                            Loop::enable($client->readWatcher);
                        }
                        break;
                    }

                    $buffer .= yield;
                } while ($client->pendingResponses);

                $client->parserEmitLock = false;
            }

            while (1) {
                $buffer = \ltrim($buffer, "\r\n");

                if ($headerPos = \strpos($buffer, "\r\n\r\n")) {
                    $startLineAndHeaders = \substr($buffer, 0, $headerPos + 2);
                    $buffer = (string) \substr($buffer, $headerPos + 4);
                    break;
                } elseif (\strlen($buffer) > $maxHeaderSize) {
                    $error = "Bad Request: header size violation";
                    break 2;
                }

                $buffer .= yield;
            }

            $startLineEndPos = \strpos($startLineAndHeaders, "\n");
            $startLine = \rtrim(substr($startLineAndHeaders, 0, $startLineEndPos), "\r\n");
            $rawHeaders = \substr($startLineAndHeaders, $startLineEndPos + 1);
            $traceBuffer = $startLineAndHeaders;

            if (!$method = \strtok($startLine, " ")) {
                $error = "Bad Request: invalid request line";
                break;
            }

            if (!$uri = \strtok(" ")) {
                $error = "Bad Request: invalid request line";
                break;
            }

            $protocol = \strtok(" ");
            if (!is_string($protocol) || stripos($protocol, "HTTP/") !== 0) {
                $error = "Bad Request: invalid request line";
                break;
            }

            $protocol = \substr($protocol, 5);

            if ($protocol !== "1.1" && $protocol !== "1.0") {
                // @TODO eventually add an option to disable HTTP/2.0 support???
                if ($protocol === "2.0") {
                    $client->httpDriver = $this->http2;
                    $client->streamWindow = [];
                    $client->requestParser = $client->httpDriver->parser($client);
                    $client->requestParser->send("$startLineAndHeaders\r\n$buffer");
                    return;
                } else {
                    $error = HttpDriver::BAD_VERSION;
                    break;
                }
            }

            if ($rawHeaders) {
                if (\strpos($rawHeaders, "\n\x20") || \strpos($rawHeaders, "\n\t")) {
                    $error = "Bad Request: multi-line headers deprecated by RFC 7230";
                    break;
                }

                if (!\preg_match_all(self::HEADER_REGEX, $rawHeaders, $matches)) {
                    $error = "Bad Request: header syntax violation";
                    break;
                }

                list(, $fields, $values) = $matches;

                $headers = [];
                foreach ($fields as $index => $field) {
                    $headers[$field][] = $values[$index];
                }

                if ($headers) {
                    $headers = \array_change_key_case($headers);
                }

                $contentLength = $headers["content-length"][0] ?? null;

                if (isset($headers["transfer-encoding"])) {
                    $value = $headers["transfer-encoding"][0];
                    $isChunked = (bool) \strcasecmp($value, "identity");
                }

                // @TODO validate that the bytes in matched headers match the raw input. If not there is a syntax error.
            }

            if ($method == "HEAD" || $method == "TRACE" || $method == "OPTIONS" || $contentLength === 0) {
                // No body allowed for these messages
                $hasBody = false;
            } else {
                $hasBody = $isChunked || $contentLength;
            }

            if (!$hasBody) {
                ($this->parseEmitter)($client, HttpDriver::RESULT, $parseResult, null);
                continue;
            }

            ($this->parseEmitter)($client, HttpDriver::ENTITY_HEADERS, $parseResult, null);
            $body = "";

            if ($isChunked) {
                $bodySize = 0;
                while (1) {
                    while (false === ($lineEndPos = \strpos($buffer, "\r\n"))) {
                        $buffer .= yield;
                    }

                    $line = \substr($buffer, 0, $lineEndPos);
                    $buffer = \substr($buffer, $lineEndPos + 2);
                    $hex = \trim(\ltrim($line, "0")) ?: 0;
                    $chunkLenRemaining = \hexdec($hex);

                    if ($lineEndPos === 0 || $hex != \dechex($chunkLenRemaining)) {
                        $error = "Bad Request: hex chunk size expected";
                        break 2;
                    }

                    if ($chunkLenRemaining === 0) {
                        while (!isset($buffer[1])) {
                            $buffer .= yield;
                        }
                        $firstTwoBytes = \substr($buffer, 0, 2);
                        if ($firstTwoBytes === "\r\n") {
                            $buffer = \substr($buffer, 2);
                            break; // finished ($is_chunked loop)
                        }

                        do {
                            if ($trailerSize = \strpos($buffer, "\r\n\r\n")) {
                                $trailers = \substr($buffer, 0, $trailerSize + 2);
                                $buffer = \substr($buffer, $trailerSize + 4);
                            } else {
                                $buffer .= yield;
                                $trailerSize = \strlen($buffer);
                                $trailers = null;
                            }
                            if ($maxHeaderSize > 0 && $trailerSize > $maxHeaderSize) {
                                $error = "Trailer headers too large";
                                break 3;
                            }
                        } while (!isset($trailers));

                        if (\strpos($trailers, "\n\x20") || \strpos($trailers, "\n\t")) {
                            $error = "Bad Request: multi-line trailers deprecated by RFC 7230";
                            break 2;
                        }

                        if (!\preg_match_all(self::HEADER_REGEX, $trailers, $matches)) {
                            $error = "Bad Request: trailer syntax violation";
                            break 2;
                        }

                        list(, $fields, $values) = $matches;
                        $trailers = [];
                        foreach ($fields as $index => $field) {
                            $trailers[$field][] = $values[$index];
                        }

                        if ($trailers) {
                            $trailers = \array_change_key_case($trailers);

                            foreach (["transfer-encoding", "content-length", "trailer"] as $remove) {
                                unset($trailers[$remove]);
                            }

                            if ($trailers) {
                                $headers = \array_merge($headers, $trailers);
                            }
                        }

                        break; // finished ($is_chunked loop)
                    } elseif ($bodySize + $chunkLenRemaining > $client->streamWindow) {
                        do {
                            $remaining = $client->streamWindow - $bodySize;
                            $chunkLenRemaining -= $remaining - \strlen($body);
                            $body .= $buffer;
                            $bodyBufferSize = \strlen($body);

                            while ($bodyBufferSize < $remaining) {
                                if ($bodyBufferSize >= $bodyEmitSize) {
                                    ($this->parseEmitter)($client, HttpDriver::ENTITY_PART, ["id" => 0, "body" => $body], null);
                                    $body = '';
                                    $bodySize += $bodyBufferSize;
                                    $remaining -= $bodyBufferSize;
                                }
                                $body .= yield;
                                $bodyBufferSize = \strlen($body);
                            }
                            if ($remaining) {
                                ($this->parseEmitter)($client, HttpDriver::ENTITY_PART, ["id" => 0, "body" => substr($body, 0, $remaining)], null);
                                $buffer = substr($body, $remaining);
                                $body = "";
                                $bodySize += $remaining;
                            }

                            if (!$client->pendingResponses) {
                                return;
                            }

                            if ($bodySize != $client->streamWindow) {
                                continue;
                            }
                            
                            ($this->parseEmitter)($client, HttpDriver::SIZE_WARNING, ["id" => 0], null);
                            $client->parserEmitLock = true;
                            Loop::disable($client->readWatcher);
                            $yield = yield;
                            if ($yield === false) {
                                $client->shouldClose = true;
                                while (1) {
                                    yield;
                                }
                            }
                            if (!($client->isDead & Client::CLOSED_RD)) {
                                Loop::enable($client->readWatcher);
                            }
                            $client->parserEmitLock = false;
                        } while ($client->streamWindow < $bodySize + $chunkLenRemaining);
                    }
                                         
                    $bodyBufferSize = 0;

                    while (1) {
                        $bufferLen = \strlen($buffer);
                        // These first two (extreme) edge cases prevent errors where the packet boundary ends after
                        // the \r and before the \n at the end of a chunk.
                        if ($bufferLen === $chunkLenRemaining || $bufferLen === $chunkLenRemaining + 1) {
                            $buffer .= yield;
                            continue;
                        } elseif ($bufferLen >= $chunkLenRemaining + 2) {
                            $body .= substr($buffer, 0, $chunkLenRemaining);
                            $buffer = substr($buffer, $chunkLenRemaining + 2);
                            $bodyBufferSize += $chunkLenRemaining;
                        } else {
                            $body .= $buffer;
                            $bodyBufferSize += $bufferLen;
                            $chunkLenRemaining -= $bufferLen;
                        }

                        if ($bodyBufferSize >= $bodyEmitSize) {
                            ($this->parseEmitter)($client, HttpDriver::ENTITY_PART, ["id" => 0, "body" => $body], null);
                            $body = '';
                            $bodySize += $bodyBufferSize;
                            $bodyBufferSize = 0;
                        }

                        if ($bufferLen >= $chunkLenRemaining + 2) {
                            $chunkLenRemaining = null;
                            continue 2; // next chunk ($is_chunked loop)
                        } else {
                            $buffer = yield;
                        }
                    }
                }
                
                if ($body != "") {
                    ($this->parseEmitter)($client, HttpDriver::ENTITY_PART, ["id" => 0, "body" => $body], null);
                }
            } else {
                $bodySize = 0;
                while (true) {
                    $bound = \min($contentLength, $client->streamWindow);
                    $bodyBufferSize = \strlen($buffer);

                    while ($bodySize + $bodyBufferSize < $bound) {
                        if ($bodyBufferSize >= $bodyEmitSize) {
                            ($this->parseEmitter)($client, HttpDriver::ENTITY_PART, ["id" => 0, "body" => $buffer], null);
                            $buffer = '';
                            $bodySize += $bodyBufferSize;
                        }
                        $buffer .= yield;
                        $bodyBufferSize = \strlen($buffer);
                    }
                    $remaining = $bound - $bodySize;
                    if ($remaining) {
                        ($this->parseEmitter)($client, HttpDriver::ENTITY_PART, ["id" => 0, "body" => substr($buffer, 0, $remaining)], null);
                        $buffer = substr($buffer, $remaining);
                        $bodySize = $bound;
                    }


                    if ($client->streamWindow < $contentLength) {
                        if (!$client->pendingResponses) {
                            return;
                        }
                        ($this->parseEmitter)($client, HttpDriver::SIZE_WARNING, ["id" => 0], null);
                        $client->parserEmitLock = true;
                        Loop::disable($client->readWatcher);
                        $yield = yield;
                        if ($yield === false) {
                            $client->shouldClose = true;
                            while (1) {
                                yield;
                            }
                        }
                        if ($client->isDead & Client::CLOSED_RD) {
                            Loop::enable($client->readWatcher);
                        }
                        $client->parserEmitLock = false;
                    } else {
                        break;
                    }
                }

            }

            $client->streamWindow = $client->options->maxBodySize;

            ($this->parseEmitter)($client, HttpDriver::ENTITY_RESULT, $parseResult, null);
        } while (true);

        // An error occurred...
        // stop parsing here ...
        ($this->parseEmitter)($client, HttpDriver::ERROR, $parseResult, $error);
        while (1) {
            yield;
        }
    }

    public static function responseInitFilter(InternalRequest $ireq) {
        $headers = yield;
        $status = $headers[":status"];
        $options = $ireq->client->options;

        if ($options->sendServerToken) {
            $headers["server"] = [SERVER_TOKEN];
        }

        if (!empty($headers[":aerys-push"])) {
            foreach ($headers[":aerys-push"] as $url => $pushHeaders) {
                $headers["link"][] = "<$url>; rel=preload";
            }
            unset($headers[":aerys-push"]);
        }

        $contentLength = $headers[":aerys-entity-length"];
        unset($headers[":aerys-entity-length"]);

        if ($contentLength === "@") {
            $hasContent = false;
            $shouldClose = $ireq->protocol === "1.0";
            if (($status >= 200 && $status != 204 && $status != 304)) {
                $headers["content-length"] = ["0"];
            }
        } elseif ($contentLength !== "*") {
            $hasContent = true;
            $shouldClose = $ireq->protocol === "1.0";
            $headers["content-length"] = [$contentLength];
            unset($headers["transfer-encoding"]);
        } elseif ($ireq->protocol === "1.1") {
            $hasContent = true;
            $shouldClose = false;
            $headers["transfer-encoding"] = ["chunked"];
            unset($headers["content-length"]);
        } else {
            $hasContent = true;
            $shouldClose = true;
        }

        if ($hasContent) {
            $type = $headers["content-type"][0] ?? $options->defaultContentType;
            if (\stripos($type, "text/") === 0 && \stripos($type, "charset=") === false) {
                $type .= "; charset={$options->defaultTextCharset}";
            }
            $headers["content-type"] = [$type];
        }

        $remainingKeepAlives = $ireq->client->remainingKeepAlives;
        if ($shouldClose || $remainingKeepAlives <= 0) {
            $headers["connection"] = ["close"];
        } elseif ($remainingKeepAlives < (PHP_INT_MAX >> 1)) {
            $keepAlive = "timeout={$options->keepAliveTimeout}, max={$remainingKeepAlives}";
            $headers["keep-alive"] = [$keepAlive];
        } else {
            $keepAlive = "timeout={$options->keepAliveTimeout}";
            $headers["keep-alive"] = [$keepAlive];
        }

        $headers["date"] = [$ireq->httpDate];

        return $headers;
    }

    /**
     * Apply chunk encoding to response entity bodies
     *
     * @param \Aerys\InternalRequest $ireq
     * @return \Generator
     */
    public static function chunkedResponseFilter(InternalRequest $ireq): \Generator {
        $headers = yield;

        if (empty($headers["transfer-encoding"])) {
            return $headers;
        }
        if (!\in_array("chunked", $headers["transfer-encoding"])) {
            return $headers;
        }

        $bodyBuffer = "";
        $bufferSize = $ireq->client->options->chunkBufferSize ?? 8192;
        $unchunked = yield $headers;

        do {
            $bodyBuffer .= $unchunked;
            if (isset($bodyBuffer[$bufferSize]) || ($unchunked === false && $bodyBuffer != "")) {
                $chunk = \dechex(\strlen($bodyBuffer)) . "\r\n{$bodyBuffer}\r\n";
                $bodyBuffer = "";
            } else {
                $chunk = null;
            }
        } while (($unchunked = yield $chunk) !== null);

        $chunk = ($bodyBuffer != "")
            ? (\dechex(\strlen($bodyBuffer)) . "\r\n{$bodyBuffer}\r\n0\r\n\r\n")
            : "0\r\n\r\n"
        ;

        return $chunk;
    }
}<|MERGE_RESOLUTION|>--- conflicted
+++ resolved
@@ -125,13 +125,6 @@
                 $msgs = "";
 
                 if ($client->isDead & Client::CLOSED_WR) {
-<<<<<<< HEAD
-                    if (!$client->bufferDeferred) {
-                        $client->bufferDeferred = new Deferred;
-                        $client->bufferDeferred->fail(new ClientException);
-                    }
-=======
->>>>>>> d1b0fd1e
                     while (true) {
                         yield;
                     }
@@ -157,18 +150,8 @@
 
         ($this->responseWriter)($client, $final = true);
 
-<<<<<<< HEAD
-        if ($client->isDead & Client::CLOSED_WR) {
-            if (!$client->bufferDeferred) {
-                $client->bufferDeferred = new Deferred;
-                $client->bufferDeferred->fail(new ClientException);
-            }
-        } elseif (($client->isDead & Client::CLOSED_RD) && $client->bodyEmitters) {
+        if ($client->isDead == Client::CLOSED_RD /* i.e. not CLOSED_WR */ && $client->bodyEmitters) {
             array_pop($client->bodyEmitters)->fail(new ClientException); // just one element with Http1Driver
-=======
-        if ($client->isDead == Client::CLOSED_RD /* i.e. not CLOSED_WR */ && $client->bodyPromisors) {
-            array_pop($client->bodyPromisors)->fail(new ClientException); // just one element with Http1Driver
->>>>>>> d1b0fd1e
         }
     }
 
