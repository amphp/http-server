<?php

namespace Aerys;

use Amp\Reactor;
use Amp\UvReactor;
use Amp\LibeventReactor;

class DebugWatcher {
    private $reactor;
    private $server;
    private $hosts;

    public function __construct(Reactor $reactor, Server $server, HostGroup $hosts) {
        $this->reactor = $reactor;
        $this->server = $server;
        $this->hosts = $hosts;
        $this->server->setOption(Server::OP_DEBUG, true);
    }

<<<<<<< HEAD
    public function watch() {
        register_shutdown_function([$this, 'shutdown']);
=======
    public function watch($configFile) {
        list($this->server, $hosts) = (new Bootstrapper($this->reactor))->boot($configFile);
        register_shutdown_function(function() {
            $this->shutdown();
        });
>>>>>>> ff6070f5
        $this->registerInterruptHandler();
        $this->server->bind($this->hosts);
        yield $this->server->listen();
        foreach ($this->hosts->getBindableAddresses() as $addr) {
            $addr = substr(str_replace('0.0.0.0', '*', $addr), 6);
            printf("Listening for HTTP traffic on %s ...\n", $addr);
        }
    }

    private function registerInterruptHandler() {
        if (php_sapi_name() === 'phpdbg') {
            // phpdbg captures SIGINT so don't intercept these signals
            // if we're running inside the phpdbg debugger SAPI
            return;
        }

        if ($this->reactor instanceof UvReactor) {
            $this->reactor->onSignal(\UV::SIGINT, [$this, 'onInterrupt']);
        } elseif ($this->reactor instanceof LibeventReactor) {
            $this->reactor->onSignal($sigint = 2, [$this, 'onInterrupt']);
        } elseif (extension_loaded('pcntl')) {
            pcntl_signal(SIGINT, [$this, 'onInterrupt']);
        }
    }

<<<<<<< HEAD
    public function onInterrupt() {
        yield $this->server->stop();
        exit(0);
    }

    public function shutdown() {
=======
    private function shutdown() {
>>>>>>> ff6070f5
        if (!$err = error_get_last()) {
            return;
        }

        switch ($err['type']) {
            case E_ERROR:
            case E_PARSE:
            case E_USER_ERROR:
            case E_CORE_ERROR:
            case E_CORE_WARNING:
            case E_COMPILE_ERROR:
            case E_COMPILE_WARNING:
                extract($err);
                printf("%s in %s on line %d\n", $message, $file, $line);
                $this->server->stop()->when(function() { exit(1); });
                break;
        }
    }
}<|MERGE_RESOLUTION|>--- conflicted
+++ resolved
@@ -18,16 +18,11 @@
         $this->server->setOption(Server::OP_DEBUG, true);
     }
 
-<<<<<<< HEAD
     public function watch() {
-        register_shutdown_function([$this, 'shutdown']);
-=======
-    public function watch($configFile) {
-        list($this->server, $hosts) = (new Bootstrapper($this->reactor))->boot($configFile);
         register_shutdown_function(function() {
             $this->shutdown();
         });
->>>>>>> ff6070f5
+
         $this->registerInterruptHandler();
         $this->server->bind($this->hosts);
         yield $this->server->listen();
@@ -53,16 +48,12 @@
         }
     }
 
-<<<<<<< HEAD
     public function onInterrupt() {
         yield $this->server->stop();
         exit(0);
     }
 
-    public function shutdown() {
-=======
     private function shutdown() {
->>>>>>> ff6070f5
         if (!$err = error_get_last()) {
             return;
         }
