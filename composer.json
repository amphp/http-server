{
    "name": "amphp/http-server",
    "homepage": "https://github.com/amphp/http-server",
    "description": "A non-blocking HTTP application server for PHP based on Amp.",
    "keywords": [
        "http",
        "server",
        "async",
        "non-blocking",
        "amp",
        "amphp"
    ],
    "license": "MIT",
    "authors": [
        {
            "name": "Daniel Lowrey",
            "email": "rdlowrey@php.net"
        },
        {
            "name": "Bob Weinand"
        },
        {
            "name": "Niklas Keller",
            "email": "me@kelunik.com"
        },
        {
            "name": "Aaron Piotrowski",
            "email": "aaron@trowski.com"
        }
    ],
    "require": {
        "amphp/amp": "^2",
        "amphp/byte-stream": "^1.3",
<<<<<<< HEAD
        "amphp/hpack": "^1",
        "amphp/http": "^1.2",
        "amphp/socket": "dev-master as 1.0",
=======
        "amphp/hpack": "^2",
        "amphp/http": "^1.1",
        "amphp/socket": "^0.10.7",
>>>>>>> 1f539571
        "league/uri-parser": "^1.3",
        "league/uri-schemes": "^1.1",
        "psr/http-message": "^1",
        "psr/log": "^1",
        "cash/lrucache": "^1.0"
    },
    "require-dev": {
        "amphp/phpunit-util": "^1",
        "amphp/http-client": "dev-master as 4.0",
        "amphp/log": "^1",
        "amphp/php-cs-fixer-config": "dev-master",
        "league/uri-components": "^1.7",
        "monolog/monolog": "^1.23",
        "phpunit/phpunit": "^6",
        "infection/infection": "^0.9.2"
    },
    "suggest": {
        "ext-zlib": "Allows GZip compression of response bodies"
    },
    "autoload": {
        "psr-4": {
            "Amp\\Http\\Server\\": "src"
        },
        "files": [
            "src/Middleware/functions.php",
            "src/functions.php"
        ]
    },
    "autoload-dev": {
        "psr-4": {
            "Amp\\Http\\Server\\Test\\": "test"
        }
    },
    "config": {
        "platform": {
            "php": "7.1.0"
        }
    },
    "scripts": {
        "test": "@php -dzend.assertions=1 -dassert.exception=1 ./vendor/bin/phpunit",
        "code-style": "@php ./vendor/bin/php-cs-fixer fix"
    }
}<|MERGE_RESOLUTION|>--- conflicted
+++ resolved
@@ -31,15 +31,9 @@
     "require": {
         "amphp/amp": "^2",
         "amphp/byte-stream": "^1.3",
-<<<<<<< HEAD
-        "amphp/hpack": "^1",
+        "amphp/hpack": "^2",
         "amphp/http": "^1.2",
         "amphp/socket": "dev-master as 1.0",
-=======
-        "amphp/hpack": "^2",
-        "amphp/http": "^1.1",
-        "amphp/socket": "^0.10.7",
->>>>>>> 1f539571
         "league/uri-parser": "^1.3",
         "league/uri-schemes": "^1.1",
         "psr/http-message": "^1",
