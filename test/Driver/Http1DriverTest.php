<?php

namespace Amp\Http\Server\Test\Driver;

use Amp\ByteStream\InMemoryStream;
use Amp\ByteStream\IteratorStream;
use Amp\Emitter;
use Amp\Http\Client\Connection\Internal\Http1Parser;
use Amp\Http\Client\Request as ClientRequest;
use Amp\Http\Http2\Http2Parser;
use Amp\Http\Message;
use Amp\Http\Server\DefaultErrorHandler;
use Amp\Http\Server\Driver\Http1Driver;
use Amp\Http\Server\Driver\Http2Driver;
use Amp\Http\Server\ErrorHandler;
use Amp\Http\Server\Options;
use Amp\Http\Server\Request;
use Amp\Http\Server\Response;
use Amp\Http\Server\Trailers;
use Amp\Http\Status;
use Amp\Promise;
use Amp\Success;
use Generator;
use League\Uri;
use Psr\Log\NullLogger;

class Http1DriverTest extends HttpDriverTest
{
    /**
     * @dataProvider provideUnparsableRequests
     */
    public function testBadRequestBufferedParse(string $unparsable, int $errCode, string $errMsg, Options $options): void
    {
        $written = "";
        $writer = function (string $data) use (&$written): Promise {
            $written .= $data;
            return new Success;
        };

        $driver = new Http1Driver(
            $options,
            new DefaultErrorHandler, // Using concrete instance to generate error response.
            new NullLogger
        );

        $client = $this->createClientMock();
        $client->method('getPendingResponseCount')
            ->willReturn(1);

        $parser = $driver->setup($client, $this->createCallback(0), $writer);

        $parser->send($unparsable);

        $expected = \sprintf("HTTP/1.0 %d %s", $errCode, $errMsg);
        $written = \substr($written, 0, \strlen($expected));

        $this->assertSame($expected, $written);
    }

    /**
     * @dataProvider provideUnparsableRequests
     */
    public function testBadRequestIncrementalParse(string $unparsable, int $errCode, string $errMsg, Options $options): void
    {
        $written = "";
        $writer = function (string $data) use (&$written): Promise {
            $written .= $data;
            return new Success;
        };

        $driver = new Http1Driver(
            $options,
            new DefaultErrorHandler, // Using concrete instance to generate error response.
            new NullLogger
        );

        $client = $this->createClientMock();
        $client->method('getPendingResponseCount')
            ->willReturn(1);

        $parser = $driver->setup($client, $this->createCallback(0), $writer);

        for ($i = 0, $c = \strlen($unparsable); $i < $c; $i++) {
            $parser->send($unparsable[$i]);
            if ($written) {
                break;
            }
        }

        $expected = \sprintf("HTTP/1.0 %d %s", $errCode, $errMsg);
        $written = \substr($written, 0, \strlen($expected));

        $this->assertSame($expected, $written);
    }

    /**
     * @dataProvider provideParsableRequests
     */
    public function testBufferedRequestParse(string $msg, array $expectations): \Generator
    {
        $resultEmitter = function (Request $req) use (&$request) {
            $request = $req;
            return new Success;
        };

        $driver = new Http1Driver(
            new Options,
            $this->createMock(ErrorHandler::class),
            new NullLogger
        );

        $parser = $driver->setup(
            $this->createClientMock(),
            $resultEmitter,
            $this->createCallback(0)
        );

        $promise = $parser->send($msg);
        while ($promise instanceof Promise) {
            $promise = $parser->send(null);
        }

        $this->assertInstanceOf(Request::class, $request);

        /** @var \Amp\Http\Server\Request $request */
        $body = yield $request->getBody()->buffer();

        $this->assertSame($expectations["protocol"], $request->getProtocolVersion(), "protocol mismatch");
        $this->assertSame($expectations["method"], $request->getMethod(), "method mismatch");
        $this->assertSame($expectations["uri"], $request->getUri()->getPath(), "uri mismatch");
        $this->assertSame($expectations["headers"], $request->getHeaders(), "headers mismatch");
        $this->assertSame($expectations["body"], $body, "body mismatch");
    }

    /**
     * @dataProvider provideParsableRequests
     */
    public function testIncrementalRequestParse(string $msg, array $expectations): \Generator
    {
        $resultEmitter = function (Request $req) use (&$request) {
            $request = $req;
        };

        $driver = new Http1Driver(
            new Options,
            $this->createMock(ErrorHandler::class),
            new NullLogger
        );

        $parser = $driver->setup(
            $this->createClientMock(),
            $resultEmitter,
            $this->createCallback(0)
        );

        for ($i = 0, $c = \strlen($msg); $i < $c; $i++) {
            $promise = $parser->send($msg[$i]);
            while ($promise instanceof Promise) {
                $promise = $parser->send(null);
            }
        }

        $this->assertInstanceOf(Request::class, $request);

        /** @var \Amp\Http\Server\Request $request */
        $body = yield $request->getBody()->buffer();

        $defaultPort = $request->getUri()->getScheme() === "https" ? 443 : 80;
        $this->assertSame($expectations["protocol"], $request->getProtocolVersion(), "protocol mismatch");
        $this->assertSame($expectations["method"], $request->getMethod(), "method mismatch");
        $this->assertSame($expectations["uri"], $request->getUri()->getPath(), "uri mismatch");
        $this->assertSame($expectations["headers"], $request->getHeaders(), "headers mismatch");
        $this->assertSame($expectations["body"], $body, "body mismatch");
        $this->assertSame(80, $request->getUri()->getPort() ?: $defaultPort);
    }

    public function testIdentityBodyParseEmit(): \Generator
    {
        $originalBody = "12345";
        $length = \strlen($originalBody);
        $msg =
            "POST /post-endpoint HTTP/1.0\r\n" .
            "Host: localhost\r\n" .
            "Cookie: cookie1=value1\r\n" .
            "Cookie: cookie2=value2\r\n" .
            "Content-Length: {$length}\r\n" .
            "\r\n" .
            $originalBody;

        $resultEmitter = function (Request $req) use (&$request) {
            $request = $req;
        };

        $driver = new Http1Driver(
            new Options,
            $this->createMock(ErrorHandler::class),
            new NullLogger
        );

        $parser = $driver->setup(
            $this->createClientMock(),
            $resultEmitter,
            $this->createCallback(0)
        );

        for ($i = 0, $c = \strlen($msg); $i < $c; $i++) {
            $promise = $parser->send($msg[$i]);
        }

        while ($promise instanceof Promise) {
            $promise = $parser->send(null);
        }

        $this->assertInstanceOf(Request::class, $request);

        /** @var \Amp\Http\Server\Request $request */
        $body = yield $request->getBody()->buffer();

        $this->assertSame($originalBody, $body);
    }

<<<<<<< HEAD
    public function testChunkedBodyParseEmit(): \Generator
=======
    /**
     * provide multiple chunk-sizes to test with.
     * @return Generator
     */
    public function chunkSizeProvider()
    {
        for ($i = 1; $i < 11; $i++) {
            yield [$i];
        }
    }

    /**
     * @dataProvider chunkSizeProvider
     */
    public function testChunkedBodyParseEmit(int $chunkSize)
>>>>>>> b1d83bc8
    {
        $msg =
            "POST https://test.local:1337/post-endpoint HTTP/1.0\r\n" .
            "Host: test.local:1337\r\n" .
            "Transfer-Encoding: chunked\r\n" .
            "Cookie: cookie1=value1\r\n" .
            "Cookie: cookie2=value2\r\n" .
            "\r\n" .
            "5\r\n" .
            "woot!\r\n" .
            "4\r\n" .
            "test\r\n" .
            "0\r\n\r\n";

        $expectedBody = "woot!test";

        $resultEmitter = function (Request $req) use (&$request) {
            $request = $req;
        };

        $driver = new Http1Driver(
            new Options,
            $this->createMock(ErrorHandler::class),
            new NullLogger
        );

        $parser = $driver->setup(
            $this->createClientMock(),
            $resultEmitter,
            $this->createCallback(0)
        );

<<<<<<< HEAD
        for ($i = 0, $c = \strlen($msg); $i < $c; $i++) {
            $promise = $parser->send($msg[$i]);
            while ($promise instanceof Promise) {
                $promise = $parser->send(null);
            }
        }
=======
        foreach (\str_split($msg, $chunkSize) as $chunk) {
            $promise = $parser->send($chunk);
            while ($promise instanceof Promise) {
                $promise = $parser->send("");
            }
        }

>>>>>>> b1d83bc8

        $this->assertInstanceOf(Request::class, $request);

        /** @var \Amp\Http\Server\Request $request */
        $body = yield $request->getBody()->buffer();

        $this->assertSame($expectedBody, $body);
    }

    public function provideParsableRequests(): array
    {
        $return = [];

        // 0 --- basic request -------------------------------------------------------------------->

        $msg =
            "GET / HTTP/1.1" . "\r\n" .
            "Host: localhost" . "\r\n" .
            "\r\n";
        $trace = \substr($msg, 0, -2);
        $expectations = [
            "trace" => $trace,
            "protocol" => "1.1",
            "method" => "GET",
            "uri" => "/",
            "headers" => ["host" => ["localhost"]],
            "body" => "",
        ];

        $return[] = [$msg, $expectations];

        // 1 --- multi-headers -------------------------------------------------------------------->

        $msg =
            "POST /post-endpoint HTTP/1.0\r\n" .
            "Host: localhost:80\r\n" .
            "Cookie: cookie1\r\n" .
            "Cookie: cookie2\r\n" .
            "Content-Length: 3\r\n" .
            "\r\n" .
            "123";
        $trace = \explode("\r\n", $msg);
        \array_pop($trace);
        $trace = \implode("\r\n", $trace);

        $headers = [
            "host" => ["localhost:80"],
            "cookie" => ["cookie1", "cookie2"],
            "content-length" => ["3"],
        ];

        $expectations = [
            "trace" => $trace,
            "protocol" => "1.0",
            "method" => "POST",
            "uri" => "/post-endpoint",
            "headers" => $headers,
            "body" => "123",
        ];

        $return[] = [$msg, $expectations];

        // 2 --- OPTIONS request ------------------------------------------------------------------>

        $msg = "OPTIONS * HTTP/1.1\r\nHost: localhost\r\n\r\n";
        $trace = \substr($msg, 0, -2);

        $expectations = [
            "trace" => $trace,
            "protocol" => "1.1",
            "method" => "OPTIONS",
            "uri" => "",
            "headers" => ["host" => ["localhost"]],
            "body" => "",
        ];

        $return[] = [$msg, $expectations];

        // 3 --- real world headers --------------------------------------------------------------->

        $trace =
            "GET /test HTTP/1.1\r\n" .
            "Host: localhost\r\n" .
            "Connection: keep-alive\r\n" .
            "User-Agent: Mozilla/5.0 (Windows NT 6.1; WOW64) AppleWebKit/537.11 (KHTML, like Gecko) Chrome/23.0.1271.97 Safari/537.11\r\n" .
            "Accept: text/html,application/xhtml+xml,application/xml;q=0.9,*/*;q=0.8\r\n" .
            "Accept-Encoding: gzip,deflate,sdch\r\n" .
            "Accept-Language: en-US,en;q=0.8\r\n" .
            "Accept-Charset: ISO-8859-1,utf-8;q=0.7,*;q=0.3\r\n" .
            "Content-Length: 5\r\n";

        $msg = "{$trace}\r\n12345";

        $headers = [
            "host" => ["localhost"],
            "connection" => ["keep-alive"],
            "user-agent" => ["Mozilla/5.0 (Windows NT 6.1; WOW64) AppleWebKit/537.11 (KHTML, like Gecko) Chrome/23.0.1271.97 Safari/537.11"],
            "accept" => ["text/html,application/xhtml+xml,application/xml;q=0.9,*/*;q=0.8"],
            "accept-encoding" => ["gzip,deflate,sdch"],
            "accept-language" => ["en-US,en;q=0.8"],
            "accept-charset" => ["ISO-8859-1,utf-8;q=0.7,*;q=0.3"],
            "content-length" => ["5"],
        ];

        $expectations = [
            "trace" => $trace,
            "protocol" => "1.1",
            "method" => "GET",
            "uri" => "/test",
            "headers" => $headers,
            "body" => "12345",
        ];

        $return[] = [$msg, $expectations];

        // 4 --- HTTP/1.0 with header folding ---------------------------------------------------------->

        $trace =
            "GET /someurl.html HTTP/1.0\r\n" .
            "Host: \r\n" .
            " localhost\r\n" .
            "X-My-Header: 42\r\n" .
            "\r\n";

        $msg = $trace . "\r\n";

        $headers = [
            'host' => ['localhost'],
            'x-my-header' => ['42'],
        ];

        $expectations = [
            "trace" => $trace,
            "protocol" => "1.0",
            "method" => "GET",
            "uri" => "/someurl.html",
            "headers" => $headers,
            "body" => "",
        ];

        $return[] = [$msg, $expectations];

        // 5 --- chunked entity body -------------------------------------------------------------->

        $trace =
            "GET /test HTTP/1.1\r\n" .
            "Host: localhost\r\n" .
            "Transfer-Encoding: chunked\r\n";
        $msg = $trace .
            "\r\n" .
            "5\r\n" .
            "woot!\r\n" .
            "4\r\n" .
            "test\r\n" .
            "0\r\n\r\n";

        $headers = [
            "host" => ["localhost"],
            "transfer-encoding" => ["chunked"],
        ];

        $expectations = [
            "trace" => $trace,
            "protocol" => "1.1",
            "method" => "GET",
            "uri" => "/test",
            "headers" => $headers,
            "body" => "woot!test",
        ];

        $return[] = [$msg, $expectations];

        // 6 --- chunked entity body with trailer headers ----------------------------------------->

        $trace =
            "GET /test HTTP/1.1\r\n" .
            "Host: localhost\r\n" .
            "Transfer-Encoding: chunked\r\n";
        $msg = $trace .
            "\r\n" .
            "5\r\n" .
            "woot!\r\n" .
            "4\r\n" .
            "test\r\n" .
            "0\r\n" .
            "My-Trailer: 42\r\n" .
            "\r\n";

        $headers = [
            "host" => ["localhost"],
            "transfer-encoding" => ["chunked"],
            //"my-trailer" => ["42"],
        ];

        $expectations = [
            "trace" => $trace,
            "protocol" => "1.1",
            "method" => "GET",
            "uri" => "/test",
            "headers" => $headers,
            "body" => "woot!test",
        ];

        $return[] = [$msg, $expectations];

        // x -------------------------------------------------------------------------------------->

        return $return;
    }

    public function provideUnparsableRequests(): array
    {
        $return = [];

        // 0 -------------------------------------------------------------------------------------->

        $msg = "dajfalkjf jslfhalsdjf\r\n\r\n";
        $errCode = 400;
        $errMsg = "Bad Request: invalid request line";
        $opts = new Options;
        $return[] = [$msg, $errCode, $errMsg, $opts];

        // 1 -------------------------------------------------------------------------------------->

        $msg = "test   \r\n\r\n";
        $errCode = 400;
        $errMsg = "Bad Request: invalid request line";
        $opts = new Options;
        $return[] = [$msg, $errCode, $errMsg, $opts];

        // 2 -------------------------------------------------------------------------------------->

        $msg =
            "GET /someurl.html HTTP/1.0\r\n" .
            "Host: localhost\r\n" .
            "X-My-Header: " . \str_repeat("x", 1024) . "r\n" .
            "\r\n";
        $errCode = 431;
        $errMsg = "Bad Request: header size violation";
        $opts = (new Options)->withHeaderSizeLimit(128);
        $return[] = [$msg, $errCode, $errMsg, $opts];

        // 3 -------------------------------------------------------------------------------------->

        $msg =
            "GET /someurl.html HTTP/1.1\r\n" .
            "Host: \r\n" .
            " localhost\r\n" .
            "X-My-Header: 42\r\n" .
            "\r\n";
        $errCode = 400;
        $errMsg = "Bad Request: Invalid header syntax: Obsolete line folding";
        $opts = new Options;
        $return[] = [$msg, $errCode, $errMsg, $opts];

        // 4 -------------------------------------------------------------------------------------->

        $msg =
            "GET /someurl.html HTTP/1.1\r\n" .
            "Host: \r\n\tlocalhost\r\n" .
            "X-My-Header: 42\r\n" .
            "\r\n";
        $errCode = 400;
        $errMsg = "Bad Request: Invalid header syntax: Obsolete line folding";
        $opts = new Options;
        $return[] = [$msg, $errCode, $errMsg, $opts];

        // 5 -------------------------------------------------------------------------------------->

        $msg =
            "GET /someurl.html HTTP/1.0\r\n" .
            "Host: localhost\r\n" .
            "X-My-Header: \x01\x02\x03 42\r\n" .
            "\r\n";
        $errCode = 400;
        $errMsg = "Bad Request: Invalid header syntax";
        $opts = new Options;
        $return[] = [$msg, $errCode, $errMsg, $opts];

        // 6 -------------------------------------------------------------------------------------->

        $msg =
            "GET  HTTP/1.1\r\n" .
            "Host: localhost\r\n" .
            "\r\n";
        $errCode = 400;
        $errMsg = "Bad Request: invalid request line";
        $opts = new Options;
        $return[] = [$msg, $errCode, $errMsg, $opts];

        // 7 -------------------------------------------------------------------------------------->

        $msg =
            "GET http://localhost/ HTTP/1.1\r\n" .
            "Host: mis-matched.host\r\n" .
            "\r\n";
        $errCode = 400;
        $errMsg = "Bad Request: target host mis-matched to host header";
        $opts = new Options;
        $return[] = [$msg, $errCode, $errMsg, $opts];

        // 8 -------------------------------------------------------------------------------------->

        $msg =
            "CONNECT localhost/path HTTP/1.1\r\n" .
            "Host: localhost\r\n" .
            "\r\n";
        $errCode = 400;
        $errMsg = "Bad Request: invalid connect target";
        $opts = new Options;
        $return[] = [$msg, $errCode, $errMsg, $opts];

        // 9 -------------------------------------------------------------------------------------->

        $msg =
            "GET localhost:1337 HTTP/1.1\r\n" .
            "Host: localhost:1337\r\n" .
            "\r\n";
        $errCode = 400;
        $errMsg = "Bad Request: authority-form only valid for CONNECT requests";
        $opts = new Options;
        $return[] = [$msg, $errCode, $errMsg, $opts];

        // 10 ------------------------------------------------------------------------------------->

        $msg =
            "GET / HTTP/1.1\r\n" .
            "Host: http://localhost:1337\r\n" .
            "\r\n";
        $errCode = 400;
        $errMsg = "Bad Request: invalid host header";
        $opts = new Options;
        $return[] = [$msg, $errCode, $errMsg, $opts];

        // x -------------------------------------------------------------------------------------->

        return $return;
    }


    /**
     * @dataProvider provideUpgradeBodySizeData
     */
    public function testUpgradeBodySizeContentLength(string $data, string $payload): \Generator
    {
        $resultEmitter = function (Request $req) use (&$request) {
            $body = $req->getBody();
            $body->increaseSizeLimit(26);
            $request = $req;
        };

        $driver = new Http1Driver(
            (new Options)->withBodySizeLimit(4),
            $this->createMock(ErrorHandler::class),
            new NullLogger
        );

        $parser = $driver->setup(
            $this->createClientMock(),
            $resultEmitter,
            $this->createCallback(0)
        );

        $promise = $parser->send($data);
        while ($promise instanceof Promise) {
            $promise = $parser->send(null);
        }

        $this->assertInstanceOf(Request::class, $request);

        /** @var \Amp\Http\Server\Request $request */
        $body = yield $request->getBody()->buffer();

        $this->assertSame($payload, $body);
    }

    public function provideUpgradeBodySizeData()
    {
        $body = "abcdefghijklmnopqrstuvwxyz";

        $payload = $body;
        $data = "POST / HTTP/1.1\r\nHost:localhost\r\nConnection: keep-alive\r\nContent-Length: 26\r\n\r\n$payload";
        $return[] = [$data, $body];

        $payload = "2\r\nab\r\n3\r\ncde\r\n5\r\nfghij\r\n10\r\nklmnopqrstuvwxyz\r\n0\r\n\r\n";
        $data = "POST / HTTP/1.1\r\nHost:localhost\r\nConnection: keep-alive\r\nTransfer-Encoding: chunked\r\n\r\n$payload";
        $return[] = [$data, $body];

        return $return;
    }

    public function testPipelinedRequests(): void
    {
        list($payloads, $results) = \array_map(null, ...$this->provideUpgradeBodySizeData());

        $responses = 0;

        $resultEmitter = function (Request $req) use (&$request, &$responses) {
            $responses++;
            $request = $req;
            return new Success;
        };

        $driver = new Http1Driver(
            new Options,
            $this->createMock(ErrorHandler::class),
            new NullLogger
        );

        $parser = $driver->setup(
            $this->createClientMock(),
            $resultEmitter,
            function () {
                return new Success;
            }
        );

        $parser->send($payloads[0] . $payloads[1]); // Send first two payloads simultaneously.

        $this->assertInstanceOf(Request::class, $request);

        /** @var \Amp\Http\Server\Request $request */
        $request->getBody()->buffer()->onResolve(function ($exception, $data) use (&$body) {
            $body = $data;
        });

        while ($body === null) {
            $parser->send(null); // Continue past yields to body emits.
        }

        $this->assertSame($results[0], $body);

        $driver->write($request, new Response);
        $request = null;
        $body = null;

        while ($request === null) {
            $parser->send(null); // Continue past yield to request emit.
        }

        $this->assertInstanceOf(Request::class, $request);

        /** @var \Amp\Http\Server\Request $request */
        $request->getBody()->buffer()->onResolve(function ($exception, $data) use (&$body) {
            $body = $data;
        });

        while ($body === null) {
            $parser->send(null); // Continue past yields to body emits.
        }

        $this->assertSame($results[1], $body);

        $request = new Request($this->createClientMock(), "GET", Uri\Http::createFromString("/"));
        $driver->write($request, new Response);
        $request = null;
        $body = null;

        $parser->send(null); // Resume parser after last request.

        $parser->send($payloads[0]); // Resume and send next body payload.

        while ($request === null) {
            $parser->send(null); // Continue past yield to request emit.
        }

        $this->assertInstanceOf(Request::class, $request);

        /** @var \Amp\Http\Server\Request $request */
        $request->getBody()->buffer()->onResolve(function ($exception, $data) use (&$body) {
            $body = $data;
        });

        while ($body === null) {
            $parser->send(null); // Continue past yields to body emits.
        }

        $this->assertSame($results[0], $body);

        $request = new Request($this->createClientMock(), "POST", Uri\Http::createFromString("/"));
        $driver->write($request, new Response);
        $request = null;

        $this->assertSame(3, $responses);
    }

    public function verifyWrite(string $input, int $status, array $headers, string $data): void
    {
        $actualBody = "";
        $parser = new Http1Parser(new ClientRequest("/"), static function ($chunk) use (&$actualBody) {
            $actualBody .= $chunk;
        }, $this->createCallback(0));

        $response = $parser->parse($input);
        while (!$parser->isComplete()) {
            $parser->parse($input);
        }

        $responseHeaders = $response->getHeaders();
        unset($responseHeaders['date']);

        $this->assertEquals($status, $response->getStatus());
        $this->assertEquals($headers, $responseHeaders);
        $this->assertEquals($data, $actualBody);
    }

    public function testWrite(): void
    {
        $headers = ["test" => ["successful"]];
        $status = 200;
        $data = "foobar";

        $driver = new Http1Driver(
            (new Options)->withHttp1Timeout(60),
            $this->createMock(ErrorHandler::class),
            new NullLogger
        );

        $buffer = "";

        $driver->setup(
            $this->createClientMock(),
            $this->createCallback(0),
            function (string $data, bool $close = false) use (&$buffer, &$fin) {
                $buffer .= $data;
                $fin = $close;
                return new Success;
            }
        );

        $emitter = new Emitter;

        $request = new Request($this->createClientMock(), "GET", Uri\Http::createFromString("http://test.local"));
        $response = new Response(Status::OK, $headers, new IteratorStream($emitter->iterate()));
        $response->push("/foo");

        $driver->write($request, $response);

        foreach (\str_split($data) as $c) {
            $emitter->emit($c);
        }
        $emitter->complete();

        $this->assertFalse($fin);
        $this->verifyWrite($buffer, $status, $headers + [
            "link" => ["</foo>; rel=preload"],
            "connection" => ["keep-alive"],
            "keep-alive" => ["timeout=60"],
            "transfer-encoding" => ["chunked"],
        ], $data);
    }

    /** @dataProvider provideWriteResponses */
    public function testResponseWrite(Request $request, Response $response, string $expectedRegexp, bool $expectedClosed): \Generator
    {
        $driver = new Http1Driver(
            (new Options)->withHttp1Timeout(60),
            $this->createMock(ErrorHandler::class),
            new NullLogger
        );

        $buffer = "";
        $closed = false;

        $driver->setup(
            $this->createClientMock(),
            $this->createCallback(0),
            function (string $data, bool $close = false) use (&$buffer, &$closed) {
                $buffer .= $data;

                if ($close) {
                    $closed = true;
                }

                return new Success;
            }
        );

        yield $driver->write($request, $response);

        $this->assertRegExp('#' . $expectedRegexp . '#i', $buffer);
        $this->assertSame($closed, $expectedClosed);
    }

    public function provideWriteResponses(): array
    {
        return [
            [
                new Request($this->createClientMock(), "HEAD", Uri\Http::createFromString("/")),
                new Response(Status::OK, [], new InMemoryStream),
                "HTTP/1.1 200 OK\r\nconnection: keep-alive\r\nkeep-alive: timeout=\d{2}\r\ndate: .* GMT\r\ntransfer-encoding: chunked\r\n\r\n",
                false,
            ],
            [
                new Request($this->createClientMock(), "GET", Uri\Http::createFromString("/")),
                new Response(Status::OK, [], new InMemoryStream, new Trailers(new Success(['test' => 'value']), ['test'])),
                "HTTP/1.1 200 OK\r\nconnection: keep-alive\r\nkeep-alive: timeout=60\r\ndate: .* GMT\r\ntrailer: test\r\ntransfer-encoding: chunked\r\n\r\n0\r\ntest: value\r\n\r\n",
                false,
            ],
            [
                new Request($this->createClientMock(), "GET", Uri\Http::createFromString("/")),
                new Response(Status::OK, ["content-length" => 0], new InMemoryStream),
                "HTTP/1.1 200 OK\r\ncontent-length: 0\r\nconnection: keep-alive\r\nkeep-alive: timeout=60\r\ndate: .* GMT\r\n\r\n",
                false,
            ],
            [
                new Request($this->createClientMock(), "GET", Uri\Http::createFromString("/"), [], null, "1.0"),
                new Response(Status::OK, [], new InMemoryStream),
                "HTTP/1.0 200 OK\r\nconnection: close\r\ndate: .* GMT\r\n\r\n",
                true,
            ],
        ];
    }

    public function testWriteAbortAfterHeaders(): void
    {
        $driver = new Http1Driver(
            (new Options)->withStreamThreshold(1), // Set stream threshold to 1 to force immediate writes to client.
            $this->createMock(ErrorHandler::class),
            new NullLogger
        );

        $driver->setup(
            $this->createClientMock(),
            $this->createCallback(0),
            function (string $data, bool $close = false) use (&$invoked) {
                static $i = 0;

                // Headers are written with the first body chunk, then all remaining body chunks separately
                if (++$i === 1) {
                    $expected = "HTTP/1.0 200 OK";
                    $this->assertEquals($expected, \substr($data, 0, \strlen($expected)));
                    $this->assertFalse($close);
                } elseif ($i === 2) {
                    $this->assertTrue($close);
                    $invoked = true;
                }

                return new Success;
            }
        );

        $emitter = new Emitter;
        $request = new Request($this->createClientMock(), "GET", Uri\Http::createFromString("/"), [], null, "1.0");
        $driver->write($request, new Response(Status::OK, [], new IteratorStream($emitter->iterate())));

        $emitter->emit("foo");
        $this->assertNull($invoked);
        $emitter->complete();
        $this->assertTrue($invoked);
    }

    public function testHttp2Upgrade(): void
    {
        $settings = \strtr(\base64_encode(\pack("nN", 1, 1)), "+/", "-_");
        $payload = "GET /path HTTP/1.1\r\n" .
            "Host: foo.bar\r\n" .
            "Connection: upgrade\r\n" .
            "Upgrade: h2c\r\n" .
            "http2-settings: $settings\r\n" .
            "\r\n";

        $options = (new Options)->withHttp2Upgrade();

        $expected = [
            "HTTP/1.1 101 Switching Protocols",
            Http2DriverTest::packFrame(\pack(
                "nNnNnNnN",
                Http2Parser::INITIAL_WINDOW_SIZE,
                $options->getBodySizeLimit(),
                Http2Parser::MAX_CONCURRENT_STREAMS,
                $options->getConcurrentStreamLimit(),
                Http2Parser::MAX_HEADER_LIST_SIZE,
                $options->getHeaderSizeLimit(),
                Http2Parser::MAX_FRAME_SIZE,
                Http2Driver::DEFAULT_MAX_FRAME_SIZE
            ), Http2Parser::SETTINGS, Http2Parser::NO_FLAG, 0)
        ];

        $driver = new Http1Driver(
            $options,
            $this->createMock(ErrorHandler::class),
            new NullLogger
        );

        $parser = $driver->setup(
            $this->createClientMock(),
            function (Request $request) {
                $this->assertSame("foo.bar", $request->getUri()->getHost());
                $this->assertSame("/path", $request->getUri()->getPath());
                $this->assertSame("2.0", $request->getProtocolVersion());
            },
            function (string $data) use (&$expected) {
                $write = \array_shift($expected);
                $this->assertSame($write, \substr($data, 0, \strlen($write)));
                return new Success;
            }
        );

        $parser->send($payload);
    }

    public function testNativeHttp2(): void
    {
        $options = (new Options)->withHttp2Upgrade();

        $driver = new Http1Driver(
            $options,
            $this->createMock(ErrorHandler::class),
            new NullLogger
        );

        $parser = $driver->setup(
            $this->createClientMock(),
            $this->createCallback(0),
            function (string $data) use ($options) {
                $expected = Http2DriverTest::packFrame(\pack(
                    "nNnNnNnN",
                    Http2Parser::INITIAL_WINDOW_SIZE,
                    $options->getBodySizeLimit(),
                    Http2Parser::MAX_CONCURRENT_STREAMS,
                    $options->getConcurrentStreamLimit(),
                    Http2Parser::MAX_HEADER_LIST_SIZE,
                    $options->getHeaderSizeLimit(),
                    Http2Parser::MAX_FRAME_SIZE,
                    Http2Driver::DEFAULT_MAX_FRAME_SIZE
                ), Http2Parser::SETTINGS, Http2Parser::NO_FLAG, 0);

                $this->assertSame($expected, $data);

                return new Success;
            }
        );

        $parser->send("PRI * HTTP/2.0\r\n\r\nSM\r\n\r\n");
    }

    public function testExpect100Continue(): void
    {
        $received = "";

        $driver = new Http1Driver(
            new Options,
            $this->createMock(ErrorHandler::class),
            new NullLogger
        );

        $parser = $driver->setup(
            $this->createClientMock(),
            function (Request $req) use (&$request) {
                $request = $req;
            },
            function (string $data) use (&$received) {
                $received .= $data;
                return new Success;
            }
        );

        $message = "POST / HTTP/1.1\r\n" .
            "Host: localhost\r\n" .
            "Content-Length: 10\r\n" .
            "Expect: 100-continue\r\n" .
            "\r\n";

        $parser->send($message);
        $parser->send(null); // Continue past yield sending 100 Continue response.

        /** @var \Amp\Http\Server\Request $request */
        $this->assertInstanceOf(Request::class, $request);
        $this->assertSame("POST", $request->getMethod());
        $this->assertSame("100-continue", $request->getHeader("expect"));

        $this->assertSame("HTTP/1.1 100 Continue\r\n\r\n", $received);
    }

    public function testTrailerHeaders(): \Generator
    {
        $driver = new Http1Driver(
            new Options,
            $this->createMock(ErrorHandler::class),
            new NullLogger
        );

        $parser = $driver->setup(
            $this->createClientMock(),
            function (Request $req) use (&$request) {
                $request = $req;
            },
            $this->createCallback(0)
        );

        $message =
            "GET /test HTTP/1.1\r\n" .
            "Host: localhost\r\n" .
            "Transfer-Encoding: chunked\r\n" .
            "Trailer: My-Trailer\r\n" . // Note that Trailer is optional (RFC7230, section 4.4).
            "\r\n" .
            "c\r\n" .
            "Body Content\r\n" .
            "0\r\n" .
            "My-Trailer: 42\r\n" .
            "\r\n";

        $promise = $parser->send($message);
        while ($promise instanceof Promise) {
            $promise = $parser->send(null);
        }

        $this->assertInstanceOf(Request::class, $request);

        /** @var \Amp\Http\Server\Request $request */
        $body = yield $request->getBody()->buffer();

        $this->assertSame("Body Content", $body);

        $trailers = yield $request->getTrailers()->await();

        $this->assertInstanceOf(Message::class, $trailers);
        $this->assertSame("42", $trailers->getHeader("My-Trailer"));
    }
}<|MERGE_RESOLUTION|>--- conflicted
+++ resolved
@@ -20,7 +20,6 @@
 use Amp\Http\Status;
 use Amp\Promise;
 use Amp\Success;
-use Generator;
 use League\Uri;
 use Psr\Log\NullLogger;
 
@@ -219,14 +218,11 @@
         $this->assertSame($originalBody, $body);
     }
 
-<<<<<<< HEAD
-    public function testChunkedBodyParseEmit(): \Generator
-=======
     /**
      * provide multiple chunk-sizes to test with.
-     * @return Generator
+     * @return \Generator
      */
-    public function chunkSizeProvider()
+    public function chunkSizeProvider(): \Generator
     {
         for ($i = 1; $i < 11; $i++) {
             yield [$i];
@@ -236,8 +232,7 @@
     /**
      * @dataProvider chunkSizeProvider
      */
-    public function testChunkedBodyParseEmit(int $chunkSize)
->>>>>>> b1d83bc8
+    public function testChunkedBodyParseEmit(int $chunkSize): \Generator
     {
         $msg =
             "POST https://test.local:1337/post-endpoint HTTP/1.0\r\n" .
@@ -270,22 +265,12 @@
             $this->createCallback(0)
         );
 
-<<<<<<< HEAD
-        for ($i = 0, $c = \strlen($msg); $i < $c; $i++) {
-            $promise = $parser->send($msg[$i]);
-            while ($promise instanceof Promise) {
-                $promise = $parser->send(null);
-            }
-        }
-=======
         foreach (\str_split($msg, $chunkSize) as $chunk) {
             $promise = $parser->send($chunk);
             while ($promise instanceof Promise) {
                 $promise = $parser->send("");
             }
         }
-
->>>>>>> b1d83bc8
 
         $this->assertInstanceOf(Request::class, $request);
 
